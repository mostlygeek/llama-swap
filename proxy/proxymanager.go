package proxy

import (
	"bytes"
	"encoding/json"
	"fmt"
	"io"
	"mime/multipart"
	"net/http"
	"os"
	"sort"
	"strconv"
	"strings"
	"sync"
	"time"

	"github.com/gin-gonic/gin"
	"github.com/tidwall/gjson"
	"github.com/tidwall/sjson"
)

const (
	PROFILE_SPLIT_CHAR = ":"
)

type ProxyManager struct {
	sync.Mutex

	config    Config
	ginEngine *gin.Engine

	// logging
	proxyLogger    *LogMonitor
	upstreamLogger *LogMonitor
	muxLogger      *LogMonitor

	processGroups map[string]*ProcessGroup
}

<<<<<<< HEAD
// NewWithLoggers creates a new ProxyManager with provided loggers.
// This allows loggers to be defined at a higher level and shared across instances.
func NewWithLoggers(config *Config, muxLogger *LogMonitor, proxyLogger *LogMonitor, upstreamLogger *LogMonitor) *ProxyManager {
	pm := &ProxyManager{
		config:           config,
		currentProcesses: make(map[string]*Process),
		ginEngine:        gin.New(),

		proxyLogger:    proxyLogger,
		muxLogger:      muxLogger,
		upstreamLogger: upstreamLogger,
	}

	pm.setupGinEngine()
	return pm
}

// New creates a new ProxyManager with default loggers.
func New(config *Config) *ProxyManager {
=======
func New(config Config) *ProxyManager {
>>>>>>> 448ccae9
	// set up loggers
	stdoutLogger := NewLogMonitorWriter(os.Stdout)
	upstreamLogger := NewLogMonitorWriter(stdoutLogger)
	proxyLogger := NewLogMonitorWriter(stdoutLogger)

	if config.LogRequests {
		proxyLogger.Warn("LogRequests configuration is deprecated. Use logLevel instead.")
	}

	switch strings.ToLower(strings.TrimSpace(config.LogLevel)) {
	case "debug":
		proxyLogger.SetLogLevel(LevelDebug)
		upstreamLogger.SetLogLevel(LevelDebug)
	case "info":
		proxyLogger.SetLogLevel(LevelInfo)
		upstreamLogger.SetLogLevel(LevelInfo)
	case "warn":
		proxyLogger.SetLogLevel(LevelWarn)
		upstreamLogger.SetLogLevel(LevelWarn)
	case "error":
		proxyLogger.SetLogLevel(LevelError)
		upstreamLogger.SetLogLevel(LevelError)
	default:
		proxyLogger.SetLogLevel(LevelInfo)
		upstreamLogger.SetLogLevel(LevelInfo)
	}

<<<<<<< HEAD
	return NewWithLoggers(config, stdoutLogger, proxyLogger, upstreamLogger)
}
=======
	pm := &ProxyManager{
		config:    config,
		ginEngine: gin.New(),

		proxyLogger:    proxyLogger,
		muxLogger:      stdoutLogger,
		upstreamLogger: upstreamLogger,

		processGroups: make(map[string]*ProcessGroup),
	}

	// create the process groups
	for groupID := range config.Groups {
		processGroup := NewProcessGroup(groupID, config, proxyLogger, upstreamLogger)
		pm.processGroups[groupID] = processGroup
	}
>>>>>>> 448ccae9

// setupGinEngine configures the Gin engine with all necessary routes and middleware
func (pm *ProxyManager) setupGinEngine() {
	pm.ginEngine.Use(func(c *gin.Context) {
		// Start timer
		start := time.Now()

		// capture these because /upstream/:model rewrites them in c.Next()
		clientIP := c.ClientIP()
		method := c.Request.Method
		path := c.Request.URL.Path

		// Process request
		c.Next()

		// Stop timer
		duration := time.Since(start)

		statusCode := c.Writer.Status()
		bodySize := c.Writer.Size()

		pm.proxyLogger.Infof("Request %s \"%s %s %s\" %d %d \"%s\" %v",
			clientIP,
			method,
			path,
			c.Request.Proto,
			statusCode,
			bodySize,
			c.Request.UserAgent(),
			duration,
		)
	})

	// see: issue: #81, #77 and #42 for CORS issues
	// respond with permissive OPTIONS for any endpoint
	pm.ginEngine.Use(func(c *gin.Context) {
		if c.Request.Method == "OPTIONS" {
			c.Header("Access-Control-Allow-Origin", "*")
			c.Header("Access-Control-Allow-Methods", "GET, POST, PUT, PATCH, DELETE, OPTIONS")

			// allow whatever the client requested by default
			if headers := c.Request.Header.Get("Access-Control-Request-Headers"); headers != "" {
				sanitized := SanitizeAccessControlRequestHeaderValues(headers)
				c.Header("Access-Control-Allow-Headers", sanitized)
			} else {
				c.Header(
					"Access-Control-Allow-Headers",
					"Content-Type, Authorization, Accept, X-Requested-With",
				)
			}
			c.Header("Access-Control-Max-Age", "86400")
			c.AbortWithStatus(http.StatusNoContent)
			return
		}
		c.Next()
	})

	// Set up routes using the Gin engine
	pm.ginEngine.POST("/v1/chat/completions", pm.proxyOAIHandler)
	// Support legacy /v1/completions api, see issue #12
	pm.ginEngine.POST("/v1/completions", pm.proxyOAIHandler)

	// Support embeddings
	pm.ginEngine.POST("/v1/embeddings", pm.proxyOAIHandler)
	pm.ginEngine.POST("/v1/rerank", pm.proxyOAIHandler)

	// Support audio/speech endpoint
	pm.ginEngine.POST("/v1/audio/speech", pm.proxyOAIHandler)
	pm.ginEngine.POST("/v1/audio/transcriptions", pm.proxyOAIPostFormHandler)

	pm.ginEngine.GET("/v1/models", pm.listModelsHandler)

	// in proxymanager_loghandlers.go
	pm.ginEngine.GET("/logs", pm.sendLogsHandlers)
	pm.ginEngine.GET("/logs/stream", pm.streamLogsHandler)
	pm.ginEngine.GET("/logs/streamSSE", pm.streamLogsHandlerSSE)
	pm.ginEngine.GET("/logs/stream/:logMonitorID", pm.streamLogsHandler)
	pm.ginEngine.GET("/logs/streamSSE/:logMonitorID", pm.streamLogsHandlerSSE)

	pm.ginEngine.GET("/upstream", pm.upstreamIndex)
	pm.ginEngine.Any("/upstream/:model_id/*upstreamPath", pm.proxyToUpstream)

	pm.ginEngine.GET("/unload", pm.unloadAllModelsHandler)

	pm.ginEngine.GET("/running", pm.listRunningProcessesHandler)

	pm.ginEngine.GET("/", func(c *gin.Context) {
		// Set the Content-Type header to text/html
		c.Header("Content-Type", "text/html")

		// Write the embedded HTML content to the response
		htmlData, err := getHTMLFile("index.html")
		if err != nil {
			c.String(http.StatusInternalServerError, err.Error())
			return
		}
		_, err = c.Writer.Write(htmlData)
		if err != nil {
			c.String(http.StatusInternalServerError, fmt.Sprintf("failed to write response: %v", err))
			return
		}
	})

	pm.ginEngine.GET("/favicon.ico", func(c *gin.Context) {
		if data, err := getHTMLFile("favicon.ico"); err == nil {
			c.Data(http.StatusOK, "image/x-icon", data)
		} else {
			c.String(http.StatusInternalServerError, err.Error())
		}
	})

	// Disable console color for testing
	gin.DisableConsoleColor()
}

// ServeHTTP implements http.Handler interface
func (pm *ProxyManager) ServeHTTP(w http.ResponseWriter, r *http.Request) {
	pm.ginEngine.ServeHTTP(w, r)
}

// StopProcesses acquires a lock and stops all running upstream processes.
// This is the public method safe for concurrent calls.
func (pm *ProxyManager) StopProcesses() {
	pm.Lock()
	defer pm.Unlock()

<<<<<<< HEAD
	pm.stopProcesses()
}

// stopProcesses stops all running upstream processes.
// This internal method assumes the caller holds the necessary lock.
func (pm *ProxyManager) stopProcesses() {
	if len(pm.currentProcesses) == 0 {
		pm.proxyLogger.Debug("stopProcesses called, no processes are running.")
		return
	}

	pm.proxyLogger.Debugf("Stopping %d running upstream process(es)...", len(pm.currentProcesses))

=======
>>>>>>> 448ccae9
	// stop Processes in parallel
	var wg sync.WaitGroup
	for _, processGroup := range pm.processGroups {
		wg.Add(1)
		go func(processGroup *ProcessGroup) {
			defer wg.Done()
			processGroup.stopProcesses()
		}(processGroup)
	}

	wg.Wait()
}

// Shutdown stops all processes managed by this ProxyManager
func (pm *ProxyManager) Shutdown() {
	pm.Lock()
	defer pm.Unlock()

<<<<<<< HEAD
	// First, call Shutdown() on all processes to cancel their contexts
	for _, process := range pm.currentProcesses {
		process.Shutdown()
=======
	pm.proxyLogger.Debug("Shutdown() called in proxy manager")

	var wg sync.WaitGroup
	// Send shutdown signal to all process in groups
	for _, processGroup := range pm.processGroups {
		wg.Add(1)
		go func(processGroup *ProcessGroup) {
			defer wg.Done()
			processGroup.Shutdown()
		}(processGroup)
>>>>>>> 448ccae9
	}

	// Then clear the map (processes are already shut down)
	pm.currentProcesses = make(map[string]*Process)
	pm.proxyLogger.Debug("ProxyManager shutdown complete")
}

func (pm *ProxyManager) swapProcessGroup(requestedModel string) (*ProcessGroup, string, error) {
	// de-alias the real model name and get a real one
	realModelName, found := pm.config.RealModelName(requestedModel)
	if !found {
		return nil, realModelName, fmt.Errorf("could not find real modelID for %s", requestedModel)
	}

	processGroup := pm.findGroupByModelName(realModelName)
	if processGroup == nil {
		return nil, realModelName, fmt.Errorf("could not find process group for model %s", requestedModel)
	}

	if processGroup.exclusive {
		pm.proxyLogger.Debugf("Exclusive mode for group %s, stopping other process groups", processGroup.id)
		for groupId, otherGroup := range pm.processGroups {
			if groupId != processGroup.id && !otherGroup.persistent {
				otherGroup.StopProcesses()
			}
		}
	}

	return processGroup, realModelName, nil
}

func (pm *ProxyManager) listModelsHandler(c *gin.Context) {
	data := []interface{}{}
	for id, modelConfig := range pm.config.Models {
		if modelConfig.Unlisted {
			continue
		}

		data = append(data, map[string]interface{}{
			"id":       id,
			"object":   "model",
			"created":  time.Now().Unix(),
			"owned_by": "llama-swap",
		})
	}

	// Set the Content-Type header to application/json
	c.Header("Content-Type", "application/json")

	if origin := c.Request.Header.Get("Origin"); origin != "" {
		c.Header("Access-Control-Allow-Origin", origin)
	}

	// Encode the data as JSON and write it to the response writer
	if err := json.NewEncoder(c.Writer).Encode(map[string]interface{}{"data": data}); err != nil {
		pm.sendErrorResponse(c, http.StatusInternalServerError, fmt.Sprintf("error encoding JSON %s", err.Error()))
		return
	}
}

func (pm *ProxyManager) proxyToUpstream(c *gin.Context) {
	requestedModel := c.Param("model_id")

	if requestedModel == "" {
		pm.sendErrorResponse(c, http.StatusBadRequest, "model id required in path")
		return
	}

	processGroup, _, err := pm.swapProcessGroup(requestedModel)
	if err != nil {
		pm.sendErrorResponse(c, http.StatusInternalServerError, fmt.Sprintf("error swapping process group: %s", err.Error()))
	}

	// rewrite the path
	c.Request.URL.Path = c.Param("upstreamPath")
	processGroup.ProxyRequest(requestedModel, c.Writer, c.Request)
}

func (pm *ProxyManager) upstreamIndex(c *gin.Context) {
	var html strings.Builder

	html.WriteString("<!doctype HTML>\n<html><body><h1>Available Models</h1><ul>")

	// Extract keys and sort them
	var modelIDs []string
	for modelID, modelConfig := range pm.config.Models {
		if modelConfig.Unlisted {
			continue
		}

		modelIDs = append(modelIDs, modelID)
	}
	sort.Strings(modelIDs)

	// Iterate over sorted keys
	for _, modelID := range modelIDs {
		html.WriteString(fmt.Sprintf("<li><a href=\"/upstream/%s\">%s</a></li>", modelID, modelID))
	}
	html.WriteString("</ul></body></html>")
	c.Header("Content-Type", "text/html")
	c.String(http.StatusOK, html.String())
}

func (pm *ProxyManager) proxyOAIHandler(c *gin.Context) {
	bodyBytes, err := io.ReadAll(c.Request.Body)
	if err != nil {
		pm.sendErrorResponse(c, http.StatusBadRequest, "could not ready request body")
		return
	}

	requestedModel := gjson.GetBytes(bodyBytes, "model").String()
	if requestedModel == "" {
		pm.sendErrorResponse(c, http.StatusBadRequest, "missing or invalid 'model' key")
	}

	processGroup, realModelName, err := pm.swapProcessGroup(requestedModel)
	if err != nil {
		pm.sendErrorResponse(c, http.StatusInternalServerError, fmt.Sprintf("error swapping process group: %s", err.Error()))
	}

	// issue #69 allow custom model names to be sent to upstream
	useModelName := pm.config.Models[realModelName].UseModelName
	if useModelName != "" {
		bodyBytes, err = sjson.SetBytes(bodyBytes, "model", useModelName)
		if err != nil {
			pm.sendErrorResponse(c, http.StatusInternalServerError, fmt.Sprintf("error rewriting model name in JSON: %s", err.Error()))
			return
		}
	}

	c.Request.Body = io.NopCloser(bytes.NewBuffer(bodyBytes))

	// dechunk it as we already have all the body bytes see issue #11
	c.Request.Header.Del("transfer-encoding")
	c.Request.Header.Add("content-length", strconv.Itoa(len(bodyBytes)))

	if err := processGroup.ProxyRequest(realModelName, c.Writer, c.Request); err != nil {
		pm.sendErrorResponse(c, http.StatusInternalServerError, fmt.Sprintf("error proxying request: %s", err.Error()))
		pm.proxyLogger.Errorf("Error Proxying Request for processGroup %s and model %s", processGroup.id, realModelName)
	}
}

func (pm *ProxyManager) proxyOAIPostFormHandler(c *gin.Context) {
	// We need to reconstruct the multipart form in any case since the body is consumed
	// Create a new buffer for the reconstructed request
	var requestBuffer bytes.Buffer
	multipartWriter := multipart.NewWriter(&requestBuffer)

	// Parse multipart form
	if err := c.Request.ParseMultipartForm(32 << 20); err != nil { // 32MB max memory, larger files go to tmp disk
		pm.sendErrorResponse(c, http.StatusBadRequest, fmt.Sprintf("error parsing multipart form: %s", err.Error()))
		return
	}

	// Get model parameter from the form
	requestedModel := c.Request.FormValue("model")
	if requestedModel == "" {
		pm.sendErrorResponse(c, http.StatusBadRequest, "missing or invalid 'model' parameter in form data")
		return
	}

	processGroup, realModelName, err := pm.swapProcessGroup(requestedModel)
	if err != nil {
		pm.sendErrorResponse(c, http.StatusInternalServerError, fmt.Sprintf("error swapping process group: %s", err.Error()))
	}

	// Copy all form values
	for key, values := range c.Request.MultipartForm.Value {
		for _, value := range values {
			fieldValue := value
			// If this is the model field and we have a profile, use just the model name
			if key == "model" {
				// # issue #69 allow custom model names to be sent to upstream
				useModelName := pm.config.Models[realModelName].UseModelName

				if useModelName != "" {
					fieldValue = useModelName
				} else {
					fieldValue = requestedModel
				}
			}
			field, err := multipartWriter.CreateFormField(key)
			if err != nil {
				pm.sendErrorResponse(c, http.StatusInternalServerError, "error recreating form field")
				return
			}
			if _, err = field.Write([]byte(fieldValue)); err != nil {
				pm.sendErrorResponse(c, http.StatusInternalServerError, "error writing form field")
				return
			}
		}
	}

	// Copy all files from the original request
	for key, fileHeaders := range c.Request.MultipartForm.File {
		for _, fileHeader := range fileHeaders {
			formFile, err := multipartWriter.CreateFormFile(key, fileHeader.Filename)
			if err != nil {
				pm.sendErrorResponse(c, http.StatusInternalServerError, "error recreating form file")
				return
			}

			file, err := fileHeader.Open()
			if err != nil {
				pm.sendErrorResponse(c, http.StatusInternalServerError, "error opening uploaded file")
				return
			}

			if _, err = io.Copy(formFile, file); err != nil {
				file.Close()
				pm.sendErrorResponse(c, http.StatusInternalServerError, "error copying file data")
				return
			}
			file.Close()
		}
	}

	// Close the multipart writer to finalize the form
	if err := multipartWriter.Close(); err != nil {
		pm.sendErrorResponse(c, http.StatusInternalServerError, "error finalizing multipart form")
		return
	}

	// Create a new request with the reconstructed form data
	modifiedReq, err := http.NewRequestWithContext(
		c.Request.Context(),
		c.Request.Method,
		c.Request.URL.String(),
		&requestBuffer,
	)
	if err != nil {
		pm.sendErrorResponse(c, http.StatusInternalServerError, "error creating modified request")
		return
	}

	// Copy the headers from the original request
	modifiedReq.Header = c.Request.Header.Clone()
	modifiedReq.Header.Set("Content-Type", multipartWriter.FormDataContentType())

	// Use the modified request for proxying
	if err := processGroup.ProxyRequest(realModelName, c.Writer, modifiedReq); err != nil {
		pm.sendErrorResponse(c, http.StatusInternalServerError, fmt.Sprintf("error proxying request: %s", err.Error()))
		pm.proxyLogger.Errorf("Error Proxying Request for processGroup %s and model %s", processGroup.id, realModelName)
	}
}

func (pm *ProxyManager) sendErrorResponse(c *gin.Context, statusCode int, message string) {
	acceptHeader := c.GetHeader("Accept")

	if strings.Contains(acceptHeader, "application/json") {
		c.JSON(statusCode, gin.H{"error": message})
	} else {
		c.String(statusCode, message)
	}
}

func (pm *ProxyManager) unloadAllModelsHandler(c *gin.Context) {
	pm.StopProcesses()
	c.String(http.StatusOK, "OK")
}

func (pm *ProxyManager) listRunningProcessesHandler(context *gin.Context) {
	context.Header("Content-Type", "application/json")
	runningProcesses := make([]gin.H, 0) // Default to an empty response.

	for _, processGroup := range pm.processGroups {
		for _, process := range processGroup.processes {
			if process.CurrentState() == StateReady {
				runningProcesses = append(runningProcesses, gin.H{
					"model": process.ID,
					"state": process.state,
				})
			}
		}
	}

	// Put the results under the `running` key.
	response := gin.H{
		"running": runningProcesses,
	}

	context.JSON(http.StatusOK, response) // Always return 200 OK
}

func (pm *ProxyManager) findGroupByModelName(modelName string) *ProcessGroup {
	for _, group := range pm.processGroups {
		if group.HasMember(modelName) {
			return group
		}
	}
	return nil
}<|MERGE_RESOLUTION|>--- conflicted
+++ resolved
@@ -37,29 +37,8 @@
 	processGroups map[string]*ProcessGroup
 }
 
-<<<<<<< HEAD
-// NewWithLoggers creates a new ProxyManager with provided loggers.
-// This allows loggers to be defined at a higher level and shared across instances.
-func NewWithLoggers(config *Config, muxLogger *LogMonitor, proxyLogger *LogMonitor, upstreamLogger *LogMonitor) *ProxyManager {
-	pm := &ProxyManager{
-		config:           config,
-		currentProcesses: make(map[string]*Process),
-		ginEngine:        gin.New(),
-
-		proxyLogger:    proxyLogger,
-		muxLogger:      muxLogger,
-		upstreamLogger: upstreamLogger,
-	}
-
-	pm.setupGinEngine()
-	return pm
-}
-
 // New creates a new ProxyManager with default loggers.
-func New(config *Config) *ProxyManager {
-=======
 func New(config Config) *ProxyManager {
->>>>>>> 448ccae9
 	// set up loggers
 	stdoutLogger := NewLogMonitorWriter(os.Stdout)
 	upstreamLogger := NewLogMonitorWriter(stdoutLogger)
@@ -87,10 +66,6 @@
 		upstreamLogger.SetLogLevel(LevelInfo)
 	}
 
-<<<<<<< HEAD
-	return NewWithLoggers(config, stdoutLogger, proxyLogger, upstreamLogger)
-}
-=======
 	pm := &ProxyManager{
 		config:    config,
 		ginEngine: gin.New(),
@@ -107,7 +82,10 @@
 		processGroup := NewProcessGroup(groupID, config, proxyLogger, upstreamLogger)
 		pm.processGroups[groupID] = processGroup
 	}
->>>>>>> 448ccae9
+
+	pm.setupGinEngine()
+	return pm
+}
 
 // setupGinEngine configures the Gin engine with all necessary routes and middleware
 func (pm *ProxyManager) setupGinEngine() {
@@ -234,22 +212,6 @@
 	pm.Lock()
 	defer pm.Unlock()
 
-<<<<<<< HEAD
-	pm.stopProcesses()
-}
-
-// stopProcesses stops all running upstream processes.
-// This internal method assumes the caller holds the necessary lock.
-func (pm *ProxyManager) stopProcesses() {
-	if len(pm.currentProcesses) == 0 {
-		pm.proxyLogger.Debug("stopProcesses called, no processes are running.")
-		return
-	}
-
-	pm.proxyLogger.Debugf("Stopping %d running upstream process(es)...", len(pm.currentProcesses))
-
-=======
->>>>>>> 448ccae9
 	// stop Processes in parallel
 	var wg sync.WaitGroup
 	for _, processGroup := range pm.processGroups {
@@ -268,11 +230,6 @@
 	pm.Lock()
 	defer pm.Unlock()
 
-<<<<<<< HEAD
-	// First, call Shutdown() on all processes to cancel their contexts
-	for _, process := range pm.currentProcesses {
-		process.Shutdown()
-=======
 	pm.proxyLogger.Debug("Shutdown() called in proxy manager")
 
 	var wg sync.WaitGroup
@@ -283,12 +240,8 @@
 			defer wg.Done()
 			processGroup.Shutdown()
 		}(processGroup)
->>>>>>> 448ccae9
-	}
-
-	// Then clear the map (processes are already shut down)
-	pm.currentProcesses = make(map[string]*Process)
-	pm.proxyLogger.Debug("ProxyManager shutdown complete")
+	}
+	wg.Wait()
 }
 
 func (pm *ProxyManager) swapProcessGroup(requestedModel string) (*ProcessGroup, string, error) {
@@ -355,6 +308,7 @@
 	processGroup, _, err := pm.swapProcessGroup(requestedModel)
 	if err != nil {
 		pm.sendErrorResponse(c, http.StatusInternalServerError, fmt.Sprintf("error swapping process group: %s", err.Error()))
+		return
 	}
 
 	// rewrite the path
@@ -397,11 +351,13 @@
 	requestedModel := gjson.GetBytes(bodyBytes, "model").String()
 	if requestedModel == "" {
 		pm.sendErrorResponse(c, http.StatusBadRequest, "missing or invalid 'model' key")
+		return
 	}
 
 	processGroup, realModelName, err := pm.swapProcessGroup(requestedModel)
 	if err != nil {
 		pm.sendErrorResponse(c, http.StatusInternalServerError, fmt.Sprintf("error swapping process group: %s", err.Error()))
+		return
 	}
 
 	// issue #69 allow custom model names to be sent to upstream
@@ -448,6 +404,7 @@
 	processGroup, realModelName, err := pm.swapProcessGroup(requestedModel)
 	if err != nil {
 		pm.sendErrorResponse(c, http.StatusInternalServerError, fmt.Sprintf("error swapping process group: %s", err.Error()))
+		return
 	}
 
 	// Copy all form values
