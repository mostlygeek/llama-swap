package proxy

import (
	"bytes"
	"context"
	"fmt"
	"io"
	"mime/multipart"
	"net/http"

	"os"
	"strconv"
	"strings"
	"sync"
	"time"

	"github.com/gin-gonic/gin"
	"github.com/tidwall/gjson"
	"github.com/tidwall/sjson"
)

const (
	PROFILE_SPLIT_CHAR = ":"
)

type ProxyManager struct {
	sync.Mutex

	config    Config
	ginEngine *gin.Engine

	// logging
	proxyLogger    *LogMonitor
	upstreamLogger *LogMonitor
	muxLogger      *LogMonitor

	processGroups map[string]*ProcessGroup
	metricsParser *MetricsParser

	// shutdown signaling
	shutdownCtx    context.Context
	shutdownCancel context.CancelFunc
}

func New(config Config) *ProxyManager {
	// set up loggers
	stdoutLogger := NewLogMonitorWriter(os.Stdout)
	upstreamLogger := NewLogMonitorWriter(stdoutLogger)
	proxyLogger := NewLogMonitorWriter(stdoutLogger)
	metricsDebugLogger := NewLogMonitorWriter(stdoutLogger)

	if config.LogRequests {
		proxyLogger.Warn("LogRequests configuration is deprecated. Use logLevel instead.")
	}

	switch strings.ToLower(strings.TrimSpace(config.LogLevel)) {
	case "debug":
		proxyLogger.SetLogLevel(LevelDebug)
		upstreamLogger.SetLogLevel(LevelDebug)
		metricsDebugLogger.SetLogLevel(LevelDebug)
	case "info":
		proxyLogger.SetLogLevel(LevelInfo)
		upstreamLogger.SetLogLevel(LevelInfo)
		metricsDebugLogger.SetLogLevel(LevelInfo)
	case "warn":
		proxyLogger.SetLogLevel(LevelWarn)
		upstreamLogger.SetLogLevel(LevelWarn)
		metricsDebugLogger.SetLogLevel(LevelWarn)
	case "error":
		proxyLogger.SetLogLevel(LevelError)
		upstreamLogger.SetLogLevel(LevelError)
		metricsDebugLogger.SetLogLevel(LevelError)
	default:
		proxyLogger.SetLogLevel(LevelInfo)
		upstreamLogger.SetLogLevel(LevelInfo)
		metricsDebugLogger.SetLogLevel(LevelInfo)
	}

	shutdownCtx, shutdownCancel := context.WithCancel(context.Background())

	pm := &ProxyManager{
		config:    config,
		ginEngine: gin.New(),

		proxyLogger:    proxyLogger,
		muxLogger:      stdoutLogger,
		upstreamLogger: upstreamLogger,
		metricsParser:  NewMetricsParser(&config, metricsDebugLogger),

		processGroups: make(map[string]*ProcessGroup),

		shutdownCtx:    shutdownCtx,
		shutdownCancel: shutdownCancel,
	}

	// create the process groups
	for groupID := range config.Groups {
		processGroup := NewProcessGroup(groupID, config, proxyLogger, upstreamLogger, pm.metricsParser)
		pm.processGroups[groupID] = processGroup
	}

	pm.setupGinEngine()
	return pm
}

func (pm *ProxyManager) setupGinEngine() {
	pm.ginEngine.Use(func(c *gin.Context) {
		// Start timer
		start := time.Now()

		// capture these because /upstream/:model rewrites them in c.Next()
		clientIP := c.ClientIP()
		method := c.Request.Method
		path := c.Request.URL.Path

		// Process request
		c.Next()

		// Stop timer
		duration := time.Since(start)

		statusCode := c.Writer.Status()
		bodySize := c.Writer.Size()

		pm.proxyLogger.Infof("Request %s \"%s %s %s\" %d %d \"%s\" %v",
			clientIP,
			method,
			path,
			c.Request.Proto,
			statusCode,
			bodySize,
			c.Request.UserAgent(),
			duration,
		)
	})

	// see: issue: #81, #77 and #42 for CORS issues
	// respond with permissive OPTIONS for any endpoint
	pm.ginEngine.Use(func(c *gin.Context) {
		if c.Request.Method == "OPTIONS" {
			c.Header("Access-Control-Allow-Origin", "*")
			c.Header("Access-Control-Allow-Methods", "GET, POST, PUT, PATCH, DELETE, OPTIONS")

			// allow whatever the client requested by default
			if headers := c.Request.Header.Get("Access-Control-Request-Headers"); headers != "" {
				sanitized := SanitizeAccessControlRequestHeaderValues(headers)
				c.Header("Access-Control-Allow-Headers", sanitized)
			} else {
				c.Header(
					"Access-Control-Allow-Headers",
					"Content-Type, Authorization, Accept, X-Requested-With",
				)
			}
			c.Header("Access-Control-Max-Age", "86400")
			c.AbortWithStatus(http.StatusNoContent)
			return
		}
		c.Next()
	})

	// Set up routes using the Gin engine
	pm.ginEngine.POST("/v1/chat/completions", pm.proxyOAIHandler)
	// Support legacy /v1/completions api, see issue #12
	pm.ginEngine.POST("/v1/completions", pm.proxyOAIHandler)

	// Support embeddings
	pm.ginEngine.POST("/v1/embeddings", pm.proxyOAIHandler)
	pm.ginEngine.POST("/v1/rerank", pm.proxyOAIHandler)

	// Support audio/speech endpoint
	pm.ginEngine.POST("/v1/audio/speech", pm.proxyOAIHandler)
	pm.ginEngine.POST("/v1/audio/transcriptions", pm.proxyOAIPostFormHandler)

	pm.ginEngine.GET("/v1/models", pm.listModelsHandler)

	// in proxymanager_loghandlers.go
	pm.ginEngine.GET("/logs", pm.sendLogsHandlers)
	pm.ginEngine.GET("/logs/stream", pm.streamLogsHandler)
	pm.ginEngine.GET("/logs/stream/:logMonitorID", pm.streamLogsHandler)

	/**
	 * User Interface Endpoints
	 */
	pm.ginEngine.GET("/", func(c *gin.Context) {
		c.Redirect(http.StatusFound, "/ui")
	})

	pm.ginEngine.GET("/upstream", func(c *gin.Context) {
		c.Redirect(http.StatusFound, "/ui/models")
	})
	pm.ginEngine.Any("/upstream/:model_id/*upstreamPath", pm.proxyToUpstream)

	pm.ginEngine.GET("/unload", pm.unloadAllModelsHandler)
	pm.ginEngine.GET("/running", pm.listRunningProcessesHandler)

	pm.ginEngine.GET("/favicon.ico", func(c *gin.Context) {
		if data, err := reactStaticFS.ReadFile("ui_dist/favicon.ico"); err == nil {
			c.Data(http.StatusOK, "image/x-icon", data)
		} else {
			c.String(http.StatusInternalServerError, err.Error())
		}
	})

	reactFS, err := GetReactFS()
	if err != nil {
		pm.proxyLogger.Errorf("Failed to load React filesystem: %v", err)
	} else {

		// serve files that exist under /ui/*
		pm.ginEngine.StaticFS("/ui", reactFS)

		// server SPA for UI under /ui/*
		pm.ginEngine.NoRoute(func(c *gin.Context) {
			if !strings.HasPrefix(c.Request.URL.Path, "/ui") {
				c.AbortWithStatus(http.StatusNotFound)
				return
			}

			file, err := reactFS.Open("index.html")
			if err != nil {
				c.String(http.StatusInternalServerError, err.Error())
				return
			}
			defer file.Close()
			http.ServeContent(c.Writer, c.Request, "index.html", time.Now(), file)

		})
	}

	// see: proxymanager_api.go
	// add API handler functions
	addApiHandlers(pm)

	// Disable console color for testing
	gin.DisableConsoleColor()
}

// ServeHTTP implements http.Handler interface
func (pm *ProxyManager) ServeHTTP(w http.ResponseWriter, r *http.Request) {
	pm.ginEngine.ServeHTTP(w, r)
}

// StopProcesses acquires a lock and stops all running upstream processes.
// This is the public method safe for concurrent calls.
// Unlike Shutdown, this method only stops the processes but doesn't perform
// a complete shutdown, allowing for process replacement without full termination.
func (pm *ProxyManager) StopProcesses(strategy StopStrategy) {
	pm.Lock()
	defer pm.Unlock()

	// stop Processes in parallel
	var wg sync.WaitGroup
	for _, processGroup := range pm.processGroups {
		wg.Add(1)
		go func(processGroup *ProcessGroup) {
			defer wg.Done()
			processGroup.StopProcesses(strategy)
		}(processGroup)
	}

	wg.Wait()
}

// Shutdown stops all processes managed by this ProxyManager
func (pm *ProxyManager) Shutdown() {
	pm.Lock()
	defer pm.Unlock()

	pm.proxyLogger.Debug("Shutdown() called in proxy manager")

	var wg sync.WaitGroup
	// Send shutdown signal to all process in groups
	for _, processGroup := range pm.processGroups {
		wg.Add(1)
		go func(processGroup *ProcessGroup) {
			defer wg.Done()
			processGroup.Shutdown()
		}(processGroup)
	}
	wg.Wait()
	pm.shutdownCancel()
}

func (pm *ProxyManager) swapProcessGroup(requestedModel string) (*ProcessGroup, string, error) {
	// de-alias the real model name and get a real one
	realModelName, found := pm.config.RealModelName(requestedModel)
	if !found {
		return nil, realModelName, fmt.Errorf("could not find real modelID for %s", requestedModel)
	}

	processGroup := pm.findGroupByModelName(realModelName)
	if processGroup == nil {
		return nil, realModelName, fmt.Errorf("could not find process group for model %s", requestedModel)
	}

	if processGroup.exclusive {
		pm.proxyLogger.Debugf("Exclusive mode for group %s, stopping other process groups", processGroup.id)
		for groupId, otherGroup := range pm.processGroups {
			if groupId != processGroup.id && !otherGroup.persistent {
				otherGroup.StopProcesses(StopWaitForInflightRequest)
			}
		}
	}

	return processGroup, realModelName, nil
}

func (pm *ProxyManager) listModelsHandler(c *gin.Context) {
	data := make([]gin.H, 0, len(pm.config.Models))
	createdTime := time.Now().Unix()

	for id, modelConfig := range pm.config.Models {
		if modelConfig.Unlisted {
			continue
		}

		record := gin.H{
			"id":       id,
			"object":   "model",
			"created":  createdTime,
			"owned_by": "llama-swap",
		}

		if name := strings.TrimSpace(modelConfig.Name); name != "" {
			record["name"] = name
		}
		if desc := strings.TrimSpace(modelConfig.Description); desc != "" {
			record["description"] = desc
		}

		data = append(data, record)
	}

	// Set CORS headers if origin exists
	if origin := c.GetHeader("Origin"); origin != "" {
		c.Header("Access-Control-Allow-Origin", origin)
	}

	// Use gin's JSON method which handles content-type and encoding
	c.JSON(http.StatusOK, gin.H{
		"object": "list",
		"data":   data,
	})
}

func (pm *ProxyManager) proxyToUpstream(c *gin.Context) {
	requestedModel := c.Param("model_id")

	if requestedModel == "" {
		pm.sendErrorResponse(c, http.StatusBadRequest, "model id required in path")
		return
	}

	processGroup, _, err := pm.swapProcessGroup(requestedModel)
	if err != nil {
		pm.sendErrorResponse(c, http.StatusInternalServerError, fmt.Sprintf("error swapping process group: %s", err.Error()))
		return
	}

	// rewrite the path
	c.Request.URL.Path = c.Param("upstreamPath")
	processGroup.ProxyRequest(requestedModel, c.Writer, c.Request)
}

func (pm *ProxyManager) proxyOAIHandler(c *gin.Context) {
	startTime := time.Now()
	bodyBytes, err := io.ReadAll(c.Request.Body)
	if err != nil {
		pm.sendErrorResponse(c, http.StatusBadRequest, "could not ready request body")
		return
	}

	requestedModel := gjson.GetBytes(bodyBytes, "model").String()
	if requestedModel == "" {
		pm.sendErrorResponse(c, http.StatusBadRequest, "missing or invalid 'model' key")
		return
	}

	processGroup, realModelName, err := pm.swapProcessGroup(requestedModel)
	if err != nil {
		pm.sendErrorResponse(c, http.StatusInternalServerError, fmt.Sprintf("error swapping process group: %s", err.Error()))
		return
	}

	// issue #69 allow custom model names to be sent to upstream
	useModelName := pm.config.Models[realModelName].UseModelName
	if useModelName != "" {
		bodyBytes, err = sjson.SetBytes(bodyBytes, "model", useModelName)
		if err != nil {
			pm.sendErrorResponse(c, http.StatusInternalServerError, fmt.Sprintf("error rewriting model name in JSON: %s", err.Error()))
			return
		}
	}

	// issue #174 strip parameters from the JSON body
	stripParams, err := pm.config.Models[realModelName].Filters.SanitizedStripParams()
	if err != nil { // just log it and continue
		pm.proxyLogger.Errorf("Error sanitizing strip params string: %s, %s", pm.config.Models[realModelName].Filters.StripParams, err.Error())
	} else {
		for _, param := range stripParams {
			pm.proxyLogger.Debugf("<%s> stripping param: %s", realModelName, param)
			bodyBytes, err = sjson.DeleteBytes(bodyBytes, param)
			if err != nil {
				pm.sendErrorResponse(c, http.StatusInternalServerError, fmt.Sprintf("error deleting parameter %s from request", param))
				return
			}
		}
	}

	c.Request.Body = io.NopCloser(bytes.NewBuffer(bodyBytes))

	// dechunk it as we already have all the body bytes see issue #11
	c.Request.Header.Del("transfer-encoding")
	c.Request.Header.Set("content-length", strconv.Itoa(len(bodyBytes)))
	c.Request.ContentLength = int64(len(bodyBytes))

<<<<<<< HEAD
	// Create a response recorder to capture the response
	var responseBody []byte
	if pm.config.MetricsUseServerResponse && pm.metricsParser != nil {
		recorder := NewResponseRecorder(c.Writer)
		if err := processGroup.ProxyRequest(realModelName, recorder, c.Request); err != nil {
=======
	// Check if streaming is enabled
	isStreaming := gjson.GetBytes(bodyBytes, "stream").Bool()
	
	if isStreaming && pm.config.MetricsUseServerResponse && pm.metricsParser != nil {
		// Handle streaming response
		proxyWriter := &streamingResponseWriter{
			ResponseWriter: c.Writer,
			modelName:      realModelName,
			startTime:      startTime,
			metricsParser:  pm.metricsParser,
			proxyLogger:    pm.proxyLogger,
		}
		
		if err := processGroup.ProxyRequest(realModelName, proxyWriter, c.Request); err != nil {
			pm.sendErrorResponse(c, http.StatusInternalServerError, fmt.Sprintf("error proxying request: %s", err.Error()))
			pm.proxyLogger.Errorf("Error Proxying Request for processGroup %s and model %s", processGroup.id, realModelName)
			return
		}
	} else if !isStreaming && pm.config.MetricsUseServerResponse && pm.metricsParser != nil {
		// Handle non-streaming response with metrics
		w := httptest.NewRecorder()
		if err := processGroup.ProxyRequest(realModelName, w, c.Request); err != nil {
>>>>>>> 52436fd8
			pm.sendErrorResponse(c, http.StatusInternalServerError, fmt.Sprintf("error proxying request: %s", err.Error()))
			pm.proxyLogger.Errorf("Error Proxying Request for processGroup %s and model %s", processGroup.id, realModelName)
			return
		}

		// Copy the recorded response to the original writer
<<<<<<< HEAD
		responseBody = recorder.body.Bytes()
		recorder.WriteToOriginal()
=======
		for k, v := range w.Header() {
			c.Writer.Header()[k] = v
		}
		c.Writer.WriteHeader(w.Code)

		responseBody := w.Body.Bytes()
		if _, err := c.Writer.Write(responseBody); err != nil {
			pm.proxyLogger.Errorf("Error writing response: %v", err)
		}
>>>>>>> 52436fd8

		// Log metrics using recorded response
		duration := time.Since(startTime)
		outputTokens := int(gjson.GetBytes(responseBody, "usage.completion_tokens").Int())
		inputTokens := int(gjson.GetBytes(responseBody, "usage.prompt_tokens").Int())

		if outputTokens > 0 {
			generationSpeed := float64(inputTokens+outputTokens) / duration.Seconds()

			// Use MetricsParser to add metrics
			metrics := TokenMetrics{
				Timestamp:       time.Now(),
				Model:           realModelName,
				InputTokens:     inputTokens,
				OutputTokens:    outputTokens,
				TokensPerSecond: generationSpeed,
				DurationMs:      int(duration.Milliseconds()),
			}
			pm.metricsParser.addMetrics(metrics)
		}
	} else {
		// Direct proxy without recording response
		if err := processGroup.ProxyRequest(realModelName, c.Writer, c.Request); err != nil {
			pm.sendErrorResponse(c, http.StatusInternalServerError, fmt.Sprintf("error proxying request: %s", err.Error()))
			pm.proxyLogger.Errorf("Error Proxying Request for processGroup %s and model %s", processGroup.id, realModelName)
			return
		}
	}
}

func (pm *ProxyManager) proxyOAIPostFormHandler(c *gin.Context) {
	// Parse multipart form
	if err := c.Request.ParseMultipartForm(32 << 20); err != nil { // 32MB max memory, larger files go to tmp disk
		pm.sendErrorResponse(c, http.StatusBadRequest, fmt.Sprintf("error parsing multipart form: %s", err.Error()))
		return
	}

	// Get model parameter from the form
	requestedModel := c.Request.FormValue("model")
	if requestedModel == "" {
		pm.sendErrorResponse(c, http.StatusBadRequest, "missing or invalid 'model' parameter in form data")
		return
	}

	processGroup, realModelName, err := pm.swapProcessGroup(requestedModel)
	if err != nil {
		pm.sendErrorResponse(c, http.StatusInternalServerError, fmt.Sprintf("error swapping process group: %s", err.Error()))
		return
	}

	// We need to reconstruct the multipart form in any case since the body is consumed
	// Create a new buffer for the reconstructed request
	var requestBuffer bytes.Buffer
	multipartWriter := multipart.NewWriter(&requestBuffer)

	// Copy all form values
	for key, values := range c.Request.MultipartForm.Value {
		for _, value := range values {
			fieldValue := value
			// If this is the model field and we have a profile, use just the model name
			if key == "model" {
				// # issue #69 allow custom model names to be sent to upstream
				useModelName := pm.config.Models[realModelName].UseModelName

				if useModelName != "" {
					fieldValue = useModelName
				} else {
					fieldValue = requestedModel
				}
			}
			field, err := multipartWriter.CreateFormField(key)
			if err != nil {
				pm.sendErrorResponse(c, http.StatusInternalServerError, "error recreating form field")
				return
			}
			if _, err = field.Write([]byte(fieldValue)); err != nil {
				pm.sendErrorResponse(c, http.StatusInternalServerError, "error writing form field")
				return
			}
		}
	}

	// Copy all files from the original request
	for key, fileHeaders := range c.Request.MultipartForm.File {
		for _, fileHeader := range fileHeaders {
			formFile, err := multipartWriter.CreateFormFile(key, fileHeader.Filename)
			if err != nil {
				pm.sendErrorResponse(c, http.StatusInternalServerError, "error recreating form file")
				return
			}

			file, err := fileHeader.Open()
			if err != nil {
				pm.sendErrorResponse(c, http.StatusInternalServerError, "error opening uploaded file")
				return
			}

			if _, err = io.Copy(formFile, file); err != nil {
				file.Close()
				pm.sendErrorResponse(c, http.StatusInternalServerError, "error copying file data")
				return
			}
			file.Close()
		}
	}

	// Close the multipart writer to finalize the form
	if err := multipartWriter.Close(); err != nil {
		pm.sendErrorResponse(c, http.StatusInternalServerError, "error finalizing multipart form")
		return
	}

	// Create a new request with the reconstructed form data
	modifiedReq, err := http.NewRequestWithContext(
		c.Request.Context(),
		c.Request.Method,
		c.Request.URL.String(),
		&requestBuffer,
	)
	if err != nil {
		pm.sendErrorResponse(c, http.StatusInternalServerError, "error creating modified request")
		return
	}

	// Copy the headers from the original request
	modifiedReq.Header = c.Request.Header.Clone()
	modifiedReq.Header.Set("Content-Type", multipartWriter.FormDataContentType())

	// set the content length of the body
	modifiedReq.Header.Set("Content-Length", strconv.Itoa(requestBuffer.Len()))
	modifiedReq.ContentLength = int64(requestBuffer.Len())

	// Use the modified request for proxying
	if err := processGroup.ProxyRequest(realModelName, c.Writer, modifiedReq); err != nil {
		pm.sendErrorResponse(c, http.StatusInternalServerError, fmt.Sprintf("error proxying request: %s", err.Error()))
		pm.proxyLogger.Errorf("Error Proxying Request for processGroup %s and model %s", processGroup.id, realModelName)
		return
	}
}

func (pm *ProxyManager) sendErrorResponse(c *gin.Context, statusCode int, message string) {
	acceptHeader := c.GetHeader("Accept")

	if strings.Contains(acceptHeader, "application/json") {
		c.JSON(statusCode, gin.H{"error": message})
	} else {
		c.String(statusCode, message)
	}
}

func (pm *ProxyManager) unloadAllModelsHandler(c *gin.Context) {
	pm.StopProcesses(StopImmediately)
	c.String(http.StatusOK, "OK")
}

func (pm *ProxyManager) listRunningProcessesHandler(context *gin.Context) {
	context.Header("Content-Type", "application/json")
	runningProcesses := make([]gin.H, 0) // Default to an empty response.

	for _, processGroup := range pm.processGroups {
		for _, process := range processGroup.processes {
			if process.CurrentState() == StateReady {
				runningProcesses = append(runningProcesses, gin.H{
					"model": process.ID,
					"state": process.state,
				})
			}
		}
	}

	// Put the results under the `running` key.
	response := gin.H{
		"running": runningProcesses,
	}

	context.JSON(http.StatusOK, response) // Always return 200 OK
}

// streamingResponseWriter wraps gin.ResponseWriter to capture and parse streaming responses
type streamingResponseWriter struct {
	gin.ResponseWriter
	modelName     string
	startTime     time.Time
	metricsParser *MetricsParser
	proxyLogger   *LogMonitor
	buffer        []byte
}

func (w *streamingResponseWriter) Write(b []byte) (int, error) {
	// Write to the actual response writer first
	n, err := w.ResponseWriter.Write(b)
	if err != nil {
		return n, err
	}
	
	// Append to buffer for parsing
	w.buffer = append(w.buffer, b...)
	
	// Process the buffer for complete SSE events
	w.processBuffer()
	
	return n, nil
}

func (w *streamingResponseWriter) processBuffer() {
	// Process each line as potential SSE data
	lines := bytes.Split(w.buffer, []byte("\n"))
	
	// Keep incomplete line in buffer
	if len(lines) > 0 && !bytes.HasSuffix(w.buffer, []byte("\n")) {
		w.buffer = lines[len(lines)-1]
		lines = lines[:len(lines)-1]
	} else {
		w.buffer = nil
	}
	
	for _, line := range lines {
		line = bytes.TrimSpace(line)
		if len(line) == 0 {
			continue
		}
		
		// Check for SSE data prefix
		if bytes.HasPrefix(line, []byte("data: ")) {
			data := bytes.TrimSpace(line[6:])
			
			// Skip SSE comments and empty data
			if len(data) == 0 || bytes.Equal(data, []byte("[DONE]")) {
				continue
			}
			
			// Parse JSON to look for usage data
			if gjson.ValidBytes(data) {
				jsonData := gjson.ParseBytes(data)
				
				// Check if this chunk contains usage information
				if jsonData.Get("usage").Exists() {
					outputTokens := int(jsonData.Get("usage.completion_tokens").Int())
					inputTokens := int(jsonData.Get("usage.prompt_tokens").Int())
					
					if outputTokens > 0 {
						duration := time.Since(w.startTime)
						generationSpeed := float64(inputTokens+outputTokens) / duration.Seconds()
						
						metrics := TokenMetrics{
							Timestamp:       time.Now(),
							Model:           w.modelName,
							InputTokens:     inputTokens,
							OutputTokens:    outputTokens,
							TokensPerSecond: generationSpeed,
							DurationMs:      int(duration.Milliseconds()),
						}
						w.metricsParser.addMetrics(metrics)
					}
				}
			}
		}
	}
}

func (pm *ProxyManager) findGroupByModelName(modelName string) *ProcessGroup {
	for _, group := range pm.processGroups {
		if group.HasMember(modelName) {
			return group
		}
	}
	return nil
}<|MERGE_RESOLUTION|>--- conflicted
+++ resolved
@@ -414,17 +414,12 @@
 	c.Request.Header.Set("content-length", strconv.Itoa(len(bodyBytes)))
 	c.Request.ContentLength = int64(len(bodyBytes))
 
-<<<<<<< HEAD
 	// Create a response recorder to capture the response
 	var responseBody []byte
-	if pm.config.MetricsUseServerResponse && pm.metricsParser != nil {
-		recorder := NewResponseRecorder(c.Writer)
-		if err := processGroup.ProxyRequest(realModelName, recorder, c.Request); err != nil {
-=======
-	// Check if streaming is enabled
+	parseResponseForUsage := pm.config.MetricsUseServerResponse && pm.metricsParser != nil
 	isStreaming := gjson.GetBytes(bodyBytes, "stream").Bool()
-	
-	if isStreaming && pm.config.MetricsUseServerResponse && pm.metricsParser != nil {
+
+	if isStreaming && parseResponseForUsage {
 		// Handle streaming response
 		proxyWriter := &streamingResponseWriter{
 			ResponseWriter: c.Writer,
@@ -433,37 +428,24 @@
 			metricsParser:  pm.metricsParser,
 			proxyLogger:    pm.proxyLogger,
 		}
-		
+
 		if err := processGroup.ProxyRequest(realModelName, proxyWriter, c.Request); err != nil {
 			pm.sendErrorResponse(c, http.StatusInternalServerError, fmt.Sprintf("error proxying request: %s", err.Error()))
 			pm.proxyLogger.Errorf("Error Proxying Request for processGroup %s and model %s", processGroup.id, realModelName)
 			return
 		}
-	} else if !isStreaming && pm.config.MetricsUseServerResponse && pm.metricsParser != nil {
+	} else if !isStreaming && parseResponseForUsage {
 		// Handle non-streaming response with metrics
-		w := httptest.NewRecorder()
-		if err := processGroup.ProxyRequest(realModelName, w, c.Request); err != nil {
->>>>>>> 52436fd8
+		recorder := NewResponseRecorder(c.Writer)
+		if err := processGroup.ProxyRequest(realModelName, recorder, c.Request); err != nil {
 			pm.sendErrorResponse(c, http.StatusInternalServerError, fmt.Sprintf("error proxying request: %s", err.Error()))
-			pm.proxyLogger.Errorf("Error Proxying Request for processGroup %s and model %s", processGroup.id, realModelName)
+			pm.proxyLogger.Errorf("Error proxying Request for processGroup %s and model %s", processGroup.id, realModelName)
 			return
 		}
 
 		// Copy the recorded response to the original writer
-<<<<<<< HEAD
 		responseBody = recorder.body.Bytes()
 		recorder.WriteToOriginal()
-=======
-		for k, v := range w.Header() {
-			c.Writer.Header()[k] = v
-		}
-		c.Writer.WriteHeader(w.Code)
-
-		responseBody := w.Body.Bytes()
-		if _, err := c.Writer.Write(responseBody); err != nil {
-			pm.proxyLogger.Errorf("Error writing response: %v", err)
-		}
->>>>>>> 52436fd8
 
 		// Log metrics using recorded response
 		duration := time.Since(startTime)
@@ -658,20 +640,20 @@
 	if err != nil {
 		return n, err
 	}
-	
+
 	// Append to buffer for parsing
 	w.buffer = append(w.buffer, b...)
-	
+
 	// Process the buffer for complete SSE events
 	w.processBuffer()
-	
+
 	return n, nil
 }
 
 func (w *streamingResponseWriter) processBuffer() {
 	// Process each line as potential SSE data
 	lines := bytes.Split(w.buffer, []byte("\n"))
-	
+
 	// Keep incomplete line in buffer
 	if len(lines) > 0 && !bytes.HasSuffix(w.buffer, []byte("\n")) {
 		w.buffer = lines[len(lines)-1]
@@ -679,35 +661,35 @@
 	} else {
 		w.buffer = nil
 	}
-	
+
 	for _, line := range lines {
 		line = bytes.TrimSpace(line)
 		if len(line) == 0 {
 			continue
 		}
-		
+
 		// Check for SSE data prefix
 		if bytes.HasPrefix(line, []byte("data: ")) {
 			data := bytes.TrimSpace(line[6:])
-			
+
 			// Skip SSE comments and empty data
 			if len(data) == 0 || bytes.Equal(data, []byte("[DONE]")) {
 				continue
 			}
-			
+
 			// Parse JSON to look for usage data
 			if gjson.ValidBytes(data) {
 				jsonData := gjson.ParseBytes(data)
-				
+
 				// Check if this chunk contains usage information
 				if jsonData.Get("usage").Exists() {
 					outputTokens := int(jsonData.Get("usage.completion_tokens").Int())
 					inputTokens := int(jsonData.Get("usage.prompt_tokens").Int())
-					
+
 					if outputTokens > 0 {
 						duration := time.Since(w.startTime)
 						generationSpeed := float64(inputTokens+outputTokens) / duration.Seconds()
-						
+
 						metrics := TokenMetrics{
 							Timestamp:       time.Now(),
 							Model:           w.modelName,
