package proxy

import (
	"bytes"
	"encoding/json"
	"fmt"
	"math/rand"
	"mime/multipart"
	"net/http"
	"net/http/httptest"
	"sync"
	"testing"
	"time"

	"github.com/stretchr/testify/assert"
)

func TestProxyManager_SwapProcessCorrectly(t *testing.T) {
	config := AddDefaultGroupToConfig(Config{
		HealthCheckTimeout: 15,
		Models: map[string]ModelConfig{
			"model1": getTestSimpleResponderConfig("model1"),
			"model2": getTestSimpleResponderConfig("model2"),
		},
		LogLevel: "error",
	})

	proxy := New(config)
	defer proxy.StopProcesses()

	for _, modelName := range []string{"model1", "model2"} {
		reqBody := fmt.Sprintf(`{"model":"%s"}`, modelName)
		req := httptest.NewRequest("POST", "/v1/chat/completions", bytes.NewBufferString(reqBody))
		w := httptest.NewRecorder()

		proxy.ServeHTTP(w, req)
		assert.Equal(t, http.StatusOK, w.Code)
		assert.Contains(t, w.Body.String(), modelName)
	}
}

func TestProxyManager_SwapMultiProcess(t *testing.T) {
	config := AddDefaultGroupToConfig(Config{
		HealthCheckTimeout: 15,
		Models: map[string]ModelConfig{
			"model1": getTestSimpleResponderConfig("model1"),
			"model2": getTestSimpleResponderConfig("model2"),
		},
		LogLevel: "error",
		Groups: map[string]GroupConfig{
			"G1": {
				Swap:      true,
				Exclusive: false,
				Members:   []string{"model1"},
			},
			"G2": {
				Swap:      true,
				Exclusive: false,
				Members:   []string{"model2"},
			},
		},
	})

	proxy := New(config)
	defer proxy.StopProcesses()

	tests := []string{"model1", "model2"}
	for _, requestedModel := range tests {
		t.Run(requestedModel, func(t *testing.T) {
			reqBody := fmt.Sprintf(`{"model":"%s"}`, requestedModel)
			req := httptest.NewRequest("POST", "/v1/chat/completions", bytes.NewBufferString(reqBody))
			w := httptest.NewRecorder()

			proxy.HandlerFunc(w, req)
			assert.Equal(t, http.StatusOK, w.Code)
			assert.Contains(t, w.Body.String(), requestedModel)

		})
	}

	// make sure there's two loaded models
	assert.Equal(t, proxy.findGroupByModelName("model1").processes["model1"].CurrentState(), StateReady)
	assert.Equal(t, proxy.findGroupByModelName("model2").processes["model2"].CurrentState(), StateReady)
}

// Test that a persistent group is not affected by the swapping behaviour of
// other groups.
func TestProxyManager_PersistentGroupsAreNotSwapped(t *testing.T) {
	config := AddDefaultGroupToConfig(Config{
		HealthCheckTimeout: 15,
		Models: map[string]ModelConfig{
			"model1": getTestSimpleResponderConfig("model1"), // goes into the default group
			"model2": getTestSimpleResponderConfig("model2"),
		},
		LogLevel: "error",
		Groups: map[string]GroupConfig{
			// the forever group is persistent and should not be affected by model1
			"forever": {
				Swap:       true,
				Exclusive:  false,
				Persistent: true,
				Members:    []string{"model2"},
			},
		},
	})

	proxy := New(config)
	defer proxy.StopProcesses()

	// make requests to load all models, loading model1 should not affect model2
	tests := []string{"model2", "model1"}
	for _, requestedModel := range tests {
		reqBody := fmt.Sprintf(`{"model":"%s"}`, requestedModel)
		req := httptest.NewRequest("POST", "/v1/chat/completions", bytes.NewBufferString(reqBody))
		w := httptest.NewRecorder()

		proxy.ServeHTTP(w, req)
		assert.Equal(t, http.StatusOK, w.Code)
		assert.Contains(t, w.Body.String(), requestedModel)
	}

	assert.Equal(t, proxy.findGroupByModelName("model2").processes["model2"].CurrentState(), StateReady)
	assert.Equal(t, proxy.findGroupByModelName("model1").processes["model1"].CurrentState(), StateReady)
}

// When a request for a different model comes in ProxyManager should wait until
// the first request is complete before swapping. Both requests should complete
func TestProxyManager_SwapMultiProcessParallelRequests(t *testing.T) {
	if testing.Short() {
		t.Skip("skipping slow test")
	}

	config := AddDefaultGroupToConfig(Config{
		HealthCheckTimeout: 15,
		Models: map[string]ModelConfig{
			"model1": getTestSimpleResponderConfig("model1"),
			"model2": getTestSimpleResponderConfig("model2"),
			"model3": getTestSimpleResponderConfig("model3"),
		},
		LogLevel: "error",
	})

	proxy := New(config)
	defer proxy.StopProcesses()

	results := map[string]string{}

	var wg sync.WaitGroup
	var mu sync.Mutex

	for key := range config.Models {
		wg.Add(1)
		go func(key string) {
			defer wg.Done()

			reqBody := fmt.Sprintf(`{"model":"%s"}`, key)
			req := httptest.NewRequest("POST", "/v1/chat/completions?wait=1000ms", bytes.NewBufferString(reqBody))
			w := httptest.NewRecorder()

			proxy.ServeHTTP(w, req)

			if w.Code != http.StatusOK {
				t.Errorf("Expected status OK, got %d for key %s", w.Code, key)
			}

			mu.Lock()

			results[key] = w.Body.String()
			mu.Unlock()
		}(key)

		<-time.After(time.Millisecond)
	}

	wg.Wait()
	assert.Len(t, results, len(config.Models))

	for key, result := range results {
		assert.Equal(t, key, result)
	}
}

func TestProxyManager_ListModelsHandler(t *testing.T) {
	config := Config{
		HealthCheckTimeout: 15,
		Models: map[string]ModelConfig{
			"model1": getTestSimpleResponderConfig("model1"),
			"model2": getTestSimpleResponderConfig("model2"),
			"model3": getTestSimpleResponderConfig("model3"),
		},
		LogLevel: "error",
	}

	proxy := New(config)

	// Create a test request
	req := httptest.NewRequest("GET", "/v1/models", nil)
	req.Header.Add("Origin", "i-am-the-origin")
	w := httptest.NewRecorder()

	// Call the listModelsHandler
	proxy.ServeHTTP(w, req)

	// Check the response status code
	assert.Equal(t, http.StatusOK, w.Code)

	// Check for Access-Control-Allow-Origin
	assert.Equal(t, req.Header.Get("Origin"), w.Result().Header.Get("Access-Control-Allow-Origin"))

	// Parse the JSON response
	var response struct {
		Data []map[string]interface{} `json:"data"`
	}
	if err := json.Unmarshal(w.Body.Bytes(), &response); err != nil {
		t.Fatalf("Failed to parse JSON response: %v", err)
	}

	// Check the number of models returned
	assert.Len(t, response.Data, 3)

	// Check the details of each model
	expectedModels := map[string]struct{}{
		"model1": {},
		"model2": {},
		"model3": {},
	}

	for _, model := range response.Data {
		modelID, ok := model["id"].(string)
		assert.True(t, ok, "model ID should be a string")
		_, exists := expectedModels[modelID]
		assert.True(t, exists, "unexpected model ID: %s", modelID)
		delete(expectedModels, modelID)

		object, ok := model["object"].(string)
		assert.True(t, ok, "object should be a string")
		assert.Equal(t, "model", object)

		created, ok := model["created"].(float64)
		assert.True(t, ok, "created should be a number")
		assert.Greater(t, created, float64(0)) // Assuming the timestamp is positive

		ownedBy, ok := model["owned_by"].(string)
		assert.True(t, ok, "owned_by should be a string")
		assert.Equal(t, "llama-swap", ownedBy)
	}

	// Ensure all expected models were returned
	assert.Empty(t, expectedModels, "not all expected models were returned")
}

<<<<<<< HEAD
func TestProxyManager_ProfileNonMember(t *testing.T) {

	model1 := "path1/model1"
	model2 := "path2/model2"

	profileMemberName := ProcessKeyName("test", model1)
	profileNonMemberName := ProcessKeyName("test", model2)

	config := &Config{
		HealthCheckTimeout: 15,
		Models: map[string]ModelConfig{
			model1: getTestSimpleResponderConfig("model1"),
			model2: getTestSimpleResponderConfig("model2"),
		},
		Profiles: map[string][]string{
			"test": {model1},
		},
		LogLevel: "error",
	}

	proxy := New(config)
	defer proxy.StopProcesses()

	// actual member of profile
	{
		reqBody := fmt.Sprintf(`{"model":"%s"}`, profileMemberName)
		req := httptest.NewRequest("POST", "/v1/chat/completions", bytes.NewBufferString(reqBody))
		w := httptest.NewRecorder()

		proxy.ServeHTTP(w, req)
		assert.Equal(t, http.StatusOK, w.Code)
		assert.Contains(t, w.Body.String(), "model1")
	}

	// actual model, but non-member will 404
	{
		reqBody := fmt.Sprintf(`{"model":"%s"}`, profileNonMemberName)
		req := httptest.NewRequest("POST", "/v1/chat/completions", bytes.NewBufferString(reqBody))
		w := httptest.NewRecorder()

		proxy.ServeHTTP(w, req)
		assert.Equal(t, http.StatusNotFound, w.Code)
	}
}

=======
>>>>>>> 448ccae9
func TestProxyManager_Shutdown(t *testing.T) {
	// Test Case 1: Startup failure due to unavailable proxy
	t.Run("startup failure with unavailable proxy", func(t *testing.T) {
		// Create configuration with invalid proxy URL
		modelConfig := getTestSimpleResponderConfigPort("model1", 9991)
		modelConfig.Proxy = "http://localhost:10001/" // Invalid proxy URL

		config := &Config{
			HealthCheckTimeout: 15,
			Models: map[string]ModelConfig{
				"model1": modelConfig,
			},
			LogLevel: "error",
		}

		proxy := New(config)
		defer proxy.Shutdown()

		// Try to start the model
		reqBody := `{"model":"model1"}`
		req := httptest.NewRequest("POST", "/v1/chat/completions", bytes.NewBufferString(reqBody))
		w := httptest.NewRecorder()
		proxy.ServeHTTP(w, req)

<<<<<<< HEAD
		// Verify response
		assert.Equal(t, http.StatusBadGateway, w.Code)
		assert.Contains(t, w.Body.String(), "unable to start process: upstream command exited unexpectedly: exit status 1")
=======
	config := AddDefaultGroupToConfig(Config{
		HealthCheckTimeout: 15,
		Models: map[string]ModelConfig{
			"model1": model1Config,
			"model2": model2Config,
			"model3": model3Config,
		},
		LogLevel: "error",
		Groups: map[string]GroupConfig{
			"test": {
				Swap:    false,
				Members: []string{"model1", "model2", "model3"},
			},
		},
	})
>>>>>>> 448ccae9

		// Verify process is tracked but in failed state
		assert.Len(t, proxy.currentProcesses, 1, "failed process should be tracked")
		process := proxy.currentProcesses[ProcessKeyName("", "model1")]
		assert.Equal(t, StateFailed, process.CurrentState(), "process should be in failed state")
	})

<<<<<<< HEAD
	// Test Case 2: Clean shutdown waits for in-flight requests
	t.Run("clean shutdown waits for requests", func(t *testing.T) {
		// Create configuration with valid model
		config := &Config{
			HealthCheckTimeout: 15,
			Models: map[string]ModelConfig{
				"model1": getTestSimpleResponderConfig("model1"),
			},
			LogLevel: "error",
		}

		proxy := New(config)

		// Start a model and keep track of request completion
		requestDone := make(chan bool)
		requestStarted := make(chan bool)

		// Start long-running request in goroutine
		go func() {
			reqBody := fmt.Sprintf(`{"model":"model1"}`)
			req := httptest.NewRequest("POST", "/v1/chat/completions?wait=3000ms", bytes.NewBufferString(reqBody))
			w := httptest.NewRecorder()

			// Signal that request is about to start
			requestStarted <- true
=======
	// Start all the processes
	var wg sync.WaitGroup
	for _, modelName := range []string{"model1", "model2", "model3"} {
		wg.Add(1)
		go func(modelName string) {
			defer wg.Done()
			reqBody := fmt.Sprintf(`{"model":"%s"}`, modelName)
			req := httptest.NewRequest("POST", "/v1/chat/completions", bytes.NewBufferString(reqBody))
			w := httptest.NewRecorder()

			// send a request to trigger the proxy to load ... this should hang waiting for start up
			proxy.HandlerFunc(w, req)
			assert.Equal(t, http.StatusBadGateway, w.Code)
			assert.Contains(t, w.Body.String(), "health check interrupted due to shutdown")
		}(modelName)
	}
>>>>>>> 448ccae9

			proxy.ServeHTTP(w, req)

			// Verify request completed successfully
			assert.Equal(t, http.StatusOK, w.Code)
			requestDone <- true
		}()

		// Wait for request to start
		<-requestStarted

		// Start shutdown in goroutine
		shutdownComplete := make(chan bool)
		go func() {
			proxy.StopProcesses()
			shutdownComplete <- true
		}()

		// Verify shutdown waits for request
		select {
		case <-shutdownComplete:
			t.Error("Shutdown completed before request finished")
		case <-time.After(1 * time.Second):
			// Expected: shutdown is still waiting after 1 second
		}

		// Wait for request to complete
		<-requestDone

		// Now shutdown should complete quickly
		select {
		case <-shutdownComplete:
			// Expected: shutdown completes after request is done
		case <-time.After(1 * time.Second):
			t.Error("Shutdown did not complete after request finished")
		}

		// Verify cleanup
		assert.Len(t, proxy.currentProcesses, 0, "no processes should remain after shutdown")
	})
}

func TestProxyManager_Unload(t *testing.T) {
	config := AddDefaultGroupToConfig(Config{
		HealthCheckTimeout: 15,
		Models: map[string]ModelConfig{
			"model1": getTestSimpleResponderConfig("model1"),
		},
		LogLevel: "error",
	})

	proxy := New(config)
	reqBody := fmt.Sprintf(`{"model":"%s"}`, "model1")
	req := httptest.NewRequest("POST", "/v1/chat/completions", bytes.NewBufferString(reqBody))
	w := httptest.NewRecorder()
<<<<<<< HEAD
	proxy.ServeHTTP(w, req)
	assert.Equal(t, http.StatusOK, w.Code)
	assert.Equal(t, w.Body.String(), "OK")
	assert.Len(t, proxy.currentProcesses, 0)
}

// issue 62, strip profile slug from model name
func TestProxyManager_StripProfileSlug(t *testing.T) {
	config := &Config{
		HealthCheckTimeout: 15,
		Profiles: map[string][]string{
			"test": {"TheExpectedModel"}, // TheExpectedModel is default in simple-responder.go
		},
		Models: map[string]ModelConfig{
			"TheExpectedModel": getTestSimpleResponderConfig("TheExpectedModel"),
		},
		LogLevel: "error",
	}

	proxy := New(config)
	defer proxy.StopProcesses()

	reqBody := fmt.Sprintf(`{"model":"%s"}`, "test:TheExpectedModel")
	req := httptest.NewRequest("POST", "/v1/audio/speech", bytes.NewBufferString(reqBody))
	w := httptest.NewRecorder()
	proxy.ServeHTTP(w, req)
=======
	proxy.HandlerFunc(w, req)

	assert.Equal(t, proxy.processGroups[DEFAULT_GROUP_ID].processes["model1"].CurrentState(), StateReady)
	req = httptest.NewRequest("GET", "/unload", nil)
	w = httptest.NewRecorder()
	proxy.HandlerFunc(w, req)
>>>>>>> 448ccae9
	assert.Equal(t, http.StatusOK, w.Code)
	assert.Equal(t, w.Body.String(), "OK")

	// give it a bit of time to stop
	<-time.After(time.Millisecond * 250)
	assert.Equal(t, proxy.processGroups[DEFAULT_GROUP_ID].processes["model1"].CurrentState(), StateStopped)
}

// Test issue #61 `Listing the current list of models and the loaded model.`
func TestProxyManager_RunningEndpoint(t *testing.T) {

	// Shared configuration
	config := AddDefaultGroupToConfig(Config{
		HealthCheckTimeout: 15,
		Models: map[string]ModelConfig{
			"model1": getTestSimpleResponderConfig("model1"),
			"model2": getTestSimpleResponderConfig("model2"),
		},
		LogLevel: "debug",
	})

	// Define a helper struct to parse the JSON response.
	type RunningResponse struct {
		Running []struct {
			Model string `json:"model"`
			State string `json:"state"`
		} `json:"running"`
	}

	// Create proxy once for all tests
	proxy := New(config)
	defer proxy.StopProcesses()

	t.Run("no models loaded", func(t *testing.T) {
		req := httptest.NewRequest("GET", "/running", nil)
		w := httptest.NewRecorder()
		proxy.ServeHTTP(w, req)

		assert.Equal(t, http.StatusOK, w.Code)

		var response RunningResponse

		// Check if this is a valid JSON object.
		assert.NoError(t, json.Unmarshal(w.Body.Bytes(), &response))

		// We should have an empty running array here.
		assert.Empty(t, response.Running, "expected no running models")
	})

	t.Run("single model loaded", func(t *testing.T) {
		// Load just a model.
		reqBody := `{"model":"model1"}`
		req := httptest.NewRequest("POST", "/v1/chat/completions", bytes.NewBufferString(reqBody))
		w := httptest.NewRecorder()
		proxy.ServeHTTP(w, req)
		assert.Equal(t, http.StatusOK, w.Code)

		// Simulate browser call for the `/running` endpoint.
		req = httptest.NewRequest("GET", "/running", nil)
		w = httptest.NewRecorder()
		proxy.ServeHTTP(w, req)

		var response RunningResponse
		assert.NoError(t, json.Unmarshal(w.Body.Bytes(), &response))

		// Check if we have a single array element.
		assert.Len(t, response.Running, 1)

		// Is this the right model?
		assert.Equal(t, "model1", response.Running[0].Model)

		// Is the model loaded?
		assert.Equal(t, "ready", response.Running[0].State)
	})
<<<<<<< HEAD

	t.Run("multiple models via profile", func(t *testing.T) {
		// Load more than one model.
		for _, model := range []string{"model1", "model2"} {
			profileModel := ProcessKeyName("test", model)
			reqBody := fmt.Sprintf(`{"model":"%s"}`, profileModel)
			req := httptest.NewRequest("POST", "/v1/chat/completions", bytes.NewBufferString(reqBody))
			w := httptest.NewRecorder()
			proxy.ServeHTTP(w, req)
			assert.Equal(t, http.StatusOK, w.Code)
		}

		// Simulate the browser call.
		req := httptest.NewRequest("GET", "/running", nil)
		w := httptest.NewRecorder()
		proxy.ServeHTTP(w, req)

		var response RunningResponse

		// The JSON response must be valid.
		assert.NoError(t, json.Unmarshal(w.Body.Bytes(), &response))

		// The response should contain 2 models.
		assert.Len(t, response.Running, 2)

		expectedModels := map[string]struct{}{
			"model1": {},
			"model2": {},
		}

		// Iterate through the models and check their states as well.
		for _, entry := range response.Running {
			_, exists := expectedModels[entry.Model]
			assert.True(t, exists, "unexpected model %s", entry.Model)
			assert.Equal(t, "ready", entry.State)
			delete(expectedModels, entry.Model)
		}

		// Since we deleted each model while testing for its validity we should have no more models in the response.
		assert.Empty(t, expectedModels, "unexpected additional models in response")
	})
=======
>>>>>>> 448ccae9
}

func TestProxyManager_AudioTranscriptionHandler(t *testing.T) {
	config := AddDefaultGroupToConfig(Config{
		HealthCheckTimeout: 15,
		Models: map[string]ModelConfig{
			"TheExpectedModel": getTestSimpleResponderConfig("TheExpectedModel"),
		},
		LogLevel: "error",
	})

	proxy := New(config)
	defer proxy.StopProcesses()

<<<<<<< HEAD
	testCases := []struct {
		name        string
		modelInput  string
		expectModel string
	}{
		{
			name:        "With Profile Prefix",
			modelInput:  "test:TheExpectedModel",
			expectModel: "TheExpectedModel", // Profile prefix should be stripped
		},
		{
			name:        "Without Profile Prefix",
			modelInput:  "TheExpectedModel",
			expectModel: "TheExpectedModel", // Should remain the same
		},
	}

	for _, tc := range testCases {
		t.Run(tc.name, func(t *testing.T) {
			// Create a buffer with multipart form data
			var b bytes.Buffer
			w := multipart.NewWriter(&b)

			// Add the model field
			fw, err := w.CreateFormField("model")
			assert.NoError(t, err)
			_, err = fw.Write([]byte(tc.modelInput))
			assert.NoError(t, err)

			// Add a file field
			fw, err = w.CreateFormFile("file", "test.mp3")
			assert.NoError(t, err)
			// Generate random content length between 10 and 20
			contentLength := rand.Intn(11) + 10 // 10 to 20
			content := make([]byte, contentLength)
			_, err = fw.Write(content)
			assert.NoError(t, err)
			w.Close()

			// Create the request with the multipart form data
			req := httptest.NewRequest("POST", "/v1/audio/transcriptions", &b)
			req.Header.Set("Content-Type", w.FormDataContentType())
			rec := httptest.NewRecorder()
			proxy.ServeHTTP(rec, req)

			// Verify the response
			assert.Equal(t, http.StatusOK, rec.Code)
			var response map[string]string
			err = json.Unmarshal(rec.Body.Bytes(), &response)
			assert.NoError(t, err)
			assert.Equal(t, tc.expectModel, response["model"])
			assert.Equal(t, response["text"], fmt.Sprintf("The length of the file is %d bytes", contentLength)) // matches simple-responder
		})
	}
}
=======
	// Create a buffer with multipart form data
	var b bytes.Buffer
	w := multipart.NewWriter(&b)
>>>>>>> 448ccae9

	// Add the model field
	fw, err := w.CreateFormField("model")
	assert.NoError(t, err)
	_, err = fw.Write([]byte("TheExpectedModel"))
	assert.NoError(t, err)

	// Add a file field
	fw, err = w.CreateFormFile("file", "test.mp3")
	assert.NoError(t, err)
	// Generate random content length between 10 and 20
	contentLength := rand.Intn(11) + 10 // 10 to 20
	content := make([]byte, contentLength)
	_, err = fw.Write(content)
	assert.NoError(t, err)
	w.Close()

	// Create the request with the multipart form data
	req := httptest.NewRequest("POST", "/v1/audio/transcriptions", &b)
	req.Header.Set("Content-Type", w.FormDataContentType())
	rec := httptest.NewRecorder()
	proxy.HandlerFunc(rec, req)

	// Verify the response
	assert.Equal(t, http.StatusOK, rec.Code)
	var response map[string]string
	err = json.Unmarshal(rec.Body.Bytes(), &response)
	assert.NoError(t, err)
	assert.Equal(t, "TheExpectedModel", response["model"])
	assert.Equal(t, response["text"], fmt.Sprintf("The length of the file is %d bytes", contentLength)) // matches simple-responder
}

// Test useModelName in configuration sends overrides what is sent to upstream
func TestProxyManager_UseModelName(t *testing.T) {
	upstreamModelName := "upstreamModel"

	modelConfig := getTestSimpleResponderConfig(upstreamModelName)
	modelConfig.UseModelName = upstreamModelName

	config := AddDefaultGroupToConfig(Config{
		HealthCheckTimeout: 15,
		Models: map[string]ModelConfig{
			"model1": modelConfig,
		},
		LogLevel: "error",
	})

	proxy := New(config)
	defer proxy.StopProcesses()

	requestedModel := "model1"

<<<<<<< HEAD
			proxy.ServeHTTP(w, req)
			assert.Equal(t, http.StatusOK, w.Code)
			assert.Contains(t, w.Body.String(), upstreamModelName)
=======
	t.Run("useModelName over rides requested model: /v1/chat/completions", func(t *testing.T) {
		reqBody := fmt.Sprintf(`{"model":"%s"}`, requestedModel)
		req := httptest.NewRequest("POST", "/v1/chat/completions", bytes.NewBufferString(reqBody))
		w := httptest.NewRecorder()
>>>>>>> 448ccae9

		proxy.HandlerFunc(w, req)
		assert.Equal(t, http.StatusOK, w.Code)
		assert.Contains(t, w.Body.String(), upstreamModelName)
	})

<<<<<<< HEAD
	for _, tt := range tests {
		t.Run(tt.description+": /v1/audio/transcriptions", func(t *testing.T) {
			// Create a buffer with multipart form data
			var b bytes.Buffer
			w := multipart.NewWriter(&b)

			// Add the model field
			fw, err := w.CreateFormField("model")
			assert.NoError(t, err)
			_, err = fw.Write([]byte(tt.requestedModel))
			assert.NoError(t, err)

			// Add a file field
			fw, err = w.CreateFormFile("file", "test.mp3")
			assert.NoError(t, err)
			_, err = fw.Write([]byte("test"))
			assert.NoError(t, err)
			w.Close()

			// Create the request with the multipart form data
			req := httptest.NewRequest("POST", "/v1/audio/transcriptions", &b)
			req.Header.Set("Content-Type", w.FormDataContentType())
			rec := httptest.NewRecorder()
			proxy.ServeHTTP(rec, req)

			// Verify the response
			assert.Equal(t, http.StatusOK, rec.Code)
			var response map[string]string
			err = json.Unmarshal(rec.Body.Bytes(), &response)
			assert.NoError(t, err)
			assert.Equal(t, upstreamModelName, response["model"])
		})
	}
=======
	t.Run("useModelName over rides requested model: /v1/audio/transcriptions", func(t *testing.T) {
		// Create a buffer with multipart form data
		var b bytes.Buffer
		w := multipart.NewWriter(&b)

		// Add the model field
		fw, err := w.CreateFormField("model")
		assert.NoError(t, err)
		_, err = fw.Write([]byte(requestedModel))
		assert.NoError(t, err)

		// Add a file field
		fw, err = w.CreateFormFile("file", "test.mp3")
		assert.NoError(t, err)
		_, err = fw.Write([]byte("test"))
		assert.NoError(t, err)
		w.Close()

		// Create the request with the multipart form data
		req := httptest.NewRequest("POST", "/v1/audio/transcriptions", &b)
		req.Header.Set("Content-Type", w.FormDataContentType())
		rec := httptest.NewRecorder()
		proxy.HandlerFunc(rec, req)

		// Verify the response
		assert.Equal(t, http.StatusOK, rec.Code)
		var response map[string]string
		err = json.Unmarshal(rec.Body.Bytes(), &response)
		assert.NoError(t, err)
		assert.Equal(t, upstreamModelName, response["model"])
	})
>>>>>>> 448ccae9
}

func TestProxyManager_CORSOptionsHandler(t *testing.T) {
	config := AddDefaultGroupToConfig(Config{
		HealthCheckTimeout: 15,
		Models: map[string]ModelConfig{
			"model1": getTestSimpleResponderConfig("model1"),
		},
		LogLevel: "error",
	})

	tests := []struct {
		name            string
		method          string
		requestHeaders  map[string]string
		expectedStatus  int
		expectedHeaders map[string]string
	}{
		{
			name:           "OPTIONS with no headers",
			method:         "OPTIONS",
			expectedStatus: http.StatusNoContent,
			expectedHeaders: map[string]string{
				"Access-Control-Allow-Origin":  "*",
				"Access-Control-Allow-Methods": "GET, POST, PUT, PATCH, DELETE, OPTIONS",
				"Access-Control-Allow-Headers": "Content-Type, Authorization, Accept, X-Requested-With",
			},
		},
		{
			name:   "OPTIONS with specific headers",
			method: "OPTIONS",
			requestHeaders: map[string]string{
				"Access-Control-Request-Headers": "X-Custom-Header, Some-Other-Header",
			},
			expectedStatus: http.StatusNoContent,
			expectedHeaders: map[string]string{
				"Access-Control-Allow-Origin":  "*",
				"Access-Control-Allow-Methods": "GET, POST, PUT, PATCH, DELETE, OPTIONS",
				"Access-Control-Allow-Headers": "X-Custom-Header, Some-Other-Header",
			},
		},
		{
			name:           "Non-OPTIONS request",
			method:         "GET",
			expectedStatus: http.StatusNotFound, // Since we don't have a GET route defined
		},
	}

	for _, tt := range tests {
		t.Run(tt.name, func(t *testing.T) {
			proxy := New(config)
			defer proxy.StopProcesses()

			req := httptest.NewRequest(tt.method, "/v1/chat/completions", nil)
			for k, v := range tt.requestHeaders {
				req.Header.Set(k, v)
			}

			w := httptest.NewRecorder()
			proxy.ServeHTTP(w, req)

			assert.Equal(t, tt.expectedStatus, w.Code)

			for header, expectedValue := range tt.expectedHeaders {
				assert.Equal(t, expectedValue, w.Header().Get(header))
			}
		})
	}
}

func TestProxyManager_Upstream(t *testing.T) {
	config := AddDefaultGroupToConfig(Config{
		HealthCheckTimeout: 15,
		Models: map[string]ModelConfig{
			"model1": getTestSimpleResponderConfig("model1"),
		},
		LogLevel: "error",
	})

	proxy := New(config)
	defer proxy.StopProcesses()
	req := httptest.NewRequest("GET", "/upstream/model1/test", nil)
	rec := httptest.NewRecorder()
	proxy.HandlerFunc(rec, req)
	assert.Equal(t, http.StatusOK, rec.Code)
	assert.Equal(t, "model1", rec.Body.String())
}<|MERGE_RESOLUTION|>--- conflicted
+++ resolved
@@ -71,10 +71,9 @@
 			req := httptest.NewRequest("POST", "/v1/chat/completions", bytes.NewBufferString(reqBody))
 			w := httptest.NewRecorder()
 
-			proxy.HandlerFunc(w, req)
+			proxy.ServeHTTP(w, req)
 			assert.Equal(t, http.StatusOK, w.Code)
 			assert.Contains(t, w.Body.String(), requestedModel)
-
 		})
 	}
 
@@ -164,7 +163,6 @@
 			}
 
 			mu.Lock()
-
 			results[key] = w.Body.String()
 			mu.Unlock()
 		}(key)
@@ -249,433 +247,21 @@
 	assert.Empty(t, expectedModels, "not all expected models were returned")
 }
 
-<<<<<<< HEAD
-func TestProxyManager_ProfileNonMember(t *testing.T) {
-
-	model1 := "path1/model1"
-	model2 := "path2/model2"
-
-	profileMemberName := ProcessKeyName("test", model1)
-	profileNonMemberName := ProcessKeyName("test", model2)
-
-	config := &Config{
-		HealthCheckTimeout: 15,
-		Models: map[string]ModelConfig{
-			model1: getTestSimpleResponderConfig("model1"),
-			model2: getTestSimpleResponderConfig("model2"),
-		},
-		Profiles: map[string][]string{
-			"test": {model1},
-		},
-		LogLevel: "error",
-	}
-
-	proxy := New(config)
-	defer proxy.StopProcesses()
-
-	// actual member of profile
-	{
-		reqBody := fmt.Sprintf(`{"model":"%s"}`, profileMemberName)
-		req := httptest.NewRequest("POST", "/v1/chat/completions", bytes.NewBufferString(reqBody))
-		w := httptest.NewRecorder()
-
-		proxy.ServeHTTP(w, req)
-		assert.Equal(t, http.StatusOK, w.Code)
-		assert.Contains(t, w.Body.String(), "model1")
-	}
-
-	// actual model, but non-member will 404
-	{
-		reqBody := fmt.Sprintf(`{"model":"%s"}`, profileNonMemberName)
-		req := httptest.NewRequest("POST", "/v1/chat/completions", bytes.NewBufferString(reqBody))
-		w := httptest.NewRecorder()
-
-		proxy.ServeHTTP(w, req)
-		assert.Equal(t, http.StatusNotFound, w.Code)
-	}
-}
-
-=======
->>>>>>> 448ccae9
-func TestProxyManager_Shutdown(t *testing.T) {
-	// Test Case 1: Startup failure due to unavailable proxy
-	t.Run("startup failure with unavailable proxy", func(t *testing.T) {
-		// Create configuration with invalid proxy URL
-		modelConfig := getTestSimpleResponderConfigPort("model1", 9991)
-		modelConfig.Proxy = "http://localhost:10001/" // Invalid proxy URL
-
-		config := &Config{
-			HealthCheckTimeout: 15,
-			Models: map[string]ModelConfig{
-				"model1": modelConfig,
-			},
-			LogLevel: "error",
-		}
-
-		proxy := New(config)
-		defer proxy.Shutdown()
-
-		// Try to start the model
-		reqBody := `{"model":"model1"}`
-		req := httptest.NewRequest("POST", "/v1/chat/completions", bytes.NewBufferString(reqBody))
-		w := httptest.NewRecorder()
-		proxy.ServeHTTP(w, req)
-
-<<<<<<< HEAD
-		// Verify response
-		assert.Equal(t, http.StatusBadGateway, w.Code)
-		assert.Contains(t, w.Body.String(), "unable to start process: upstream command exited unexpectedly: exit status 1")
-=======
-	config := AddDefaultGroupToConfig(Config{
-		HealthCheckTimeout: 15,
-		Models: map[string]ModelConfig{
-			"model1": model1Config,
-			"model2": model2Config,
-			"model3": model3Config,
-		},
-		LogLevel: "error",
-		Groups: map[string]GroupConfig{
-			"test": {
-				Swap:    false,
-				Members: []string{"model1", "model2", "model3"},
-			},
-		},
-	})
->>>>>>> 448ccae9
-
-		// Verify process is tracked but in failed state
-		assert.Len(t, proxy.currentProcesses, 1, "failed process should be tracked")
-		process := proxy.currentProcesses[ProcessKeyName("", "model1")]
-		assert.Equal(t, StateFailed, process.CurrentState(), "process should be in failed state")
-	})
-
-<<<<<<< HEAD
-	// Test Case 2: Clean shutdown waits for in-flight requests
-	t.Run("clean shutdown waits for requests", func(t *testing.T) {
-		// Create configuration with valid model
-		config := &Config{
-			HealthCheckTimeout: 15,
-			Models: map[string]ModelConfig{
-				"model1": getTestSimpleResponderConfig("model1"),
-			},
-			LogLevel: "error",
-		}
-
-		proxy := New(config)
-
-		// Start a model and keep track of request completion
-		requestDone := make(chan bool)
-		requestStarted := make(chan bool)
-
-		// Start long-running request in goroutine
-		go func() {
-			reqBody := fmt.Sprintf(`{"model":"model1"}`)
-			req := httptest.NewRequest("POST", "/v1/chat/completions?wait=3000ms", bytes.NewBufferString(reqBody))
-			w := httptest.NewRecorder()
-
-			// Signal that request is about to start
-			requestStarted <- true
-=======
-	// Start all the processes
-	var wg sync.WaitGroup
-	for _, modelName := range []string{"model1", "model2", "model3"} {
-		wg.Add(1)
-		go func(modelName string) {
-			defer wg.Done()
-			reqBody := fmt.Sprintf(`{"model":"%s"}`, modelName)
-			req := httptest.NewRequest("POST", "/v1/chat/completions", bytes.NewBufferString(reqBody))
-			w := httptest.NewRecorder()
-
-			// send a request to trigger the proxy to load ... this should hang waiting for start up
-			proxy.HandlerFunc(w, req)
-			assert.Equal(t, http.StatusBadGateway, w.Code)
-			assert.Contains(t, w.Body.String(), "health check interrupted due to shutdown")
-		}(modelName)
-	}
->>>>>>> 448ccae9
-
-			proxy.ServeHTTP(w, req)
-
-			// Verify request completed successfully
-			assert.Equal(t, http.StatusOK, w.Code)
-			requestDone <- true
-		}()
-
-		// Wait for request to start
-		<-requestStarted
-
-		// Start shutdown in goroutine
-		shutdownComplete := make(chan bool)
-		go func() {
-			proxy.StopProcesses()
-			shutdownComplete <- true
-		}()
-
-		// Verify shutdown waits for request
-		select {
-		case <-shutdownComplete:
-			t.Error("Shutdown completed before request finished")
-		case <-time.After(1 * time.Second):
-			// Expected: shutdown is still waiting after 1 second
-		}
-
-		// Wait for request to complete
-		<-requestDone
-
-		// Now shutdown should complete quickly
-		select {
-		case <-shutdownComplete:
-			// Expected: shutdown completes after request is done
-		case <-time.After(1 * time.Second):
-			t.Error("Shutdown did not complete after request finished")
-		}
-
-		// Verify cleanup
-		assert.Len(t, proxy.currentProcesses, 0, "no processes should remain after shutdown")
-	})
-}
-
-func TestProxyManager_Unload(t *testing.T) {
-	config := AddDefaultGroupToConfig(Config{
-		HealthCheckTimeout: 15,
-		Models: map[string]ModelConfig{
-			"model1": getTestSimpleResponderConfig("model1"),
-		},
-		LogLevel: "error",
-	})
-
-	proxy := New(config)
-	reqBody := fmt.Sprintf(`{"model":"%s"}`, "model1")
-	req := httptest.NewRequest("POST", "/v1/chat/completions", bytes.NewBufferString(reqBody))
-	w := httptest.NewRecorder()
-<<<<<<< HEAD
-	proxy.ServeHTTP(w, req)
-	assert.Equal(t, http.StatusOK, w.Code)
-	assert.Equal(t, w.Body.String(), "OK")
-	assert.Len(t, proxy.currentProcesses, 0)
-}
-
-// issue 62, strip profile slug from model name
-func TestProxyManager_StripProfileSlug(t *testing.T) {
-	config := &Config{
-		HealthCheckTimeout: 15,
-		Profiles: map[string][]string{
-			"test": {"TheExpectedModel"}, // TheExpectedModel is default in simple-responder.go
-		},
+func TestProxyManager_AudioTranscriptionHandler(t *testing.T) {
+	config := AddDefaultGroupToConfig(Config{
+		HealthCheckTimeout: 15,
 		Models: map[string]ModelConfig{
 			"TheExpectedModel": getTestSimpleResponderConfig("TheExpectedModel"),
 		},
 		LogLevel: "error",
-	}
-
-	proxy := New(config)
-	defer proxy.StopProcesses()
-
-	reqBody := fmt.Sprintf(`{"model":"%s"}`, "test:TheExpectedModel")
-	req := httptest.NewRequest("POST", "/v1/audio/speech", bytes.NewBufferString(reqBody))
-	w := httptest.NewRecorder()
-	proxy.ServeHTTP(w, req)
-=======
-	proxy.HandlerFunc(w, req)
-
-	assert.Equal(t, proxy.processGroups[DEFAULT_GROUP_ID].processes["model1"].CurrentState(), StateReady)
-	req = httptest.NewRequest("GET", "/unload", nil)
-	w = httptest.NewRecorder()
-	proxy.HandlerFunc(w, req)
->>>>>>> 448ccae9
-	assert.Equal(t, http.StatusOK, w.Code)
-	assert.Equal(t, w.Body.String(), "OK")
-
-	// give it a bit of time to stop
-	<-time.After(time.Millisecond * 250)
-	assert.Equal(t, proxy.processGroups[DEFAULT_GROUP_ID].processes["model1"].CurrentState(), StateStopped)
-}
-
-// Test issue #61 `Listing the current list of models and the loaded model.`
-func TestProxyManager_RunningEndpoint(t *testing.T) {
-
-	// Shared configuration
-	config := AddDefaultGroupToConfig(Config{
-		HealthCheckTimeout: 15,
-		Models: map[string]ModelConfig{
-			"model1": getTestSimpleResponderConfig("model1"),
-			"model2": getTestSimpleResponderConfig("model2"),
-		},
-		LogLevel: "debug",
-	})
-
-	// Define a helper struct to parse the JSON response.
-	type RunningResponse struct {
-		Running []struct {
-			Model string `json:"model"`
-			State string `json:"state"`
-		} `json:"running"`
-	}
-
-	// Create proxy once for all tests
-	proxy := New(config)
-	defer proxy.StopProcesses()
-
-	t.Run("no models loaded", func(t *testing.T) {
-		req := httptest.NewRequest("GET", "/running", nil)
-		w := httptest.NewRecorder()
-		proxy.ServeHTTP(w, req)
-
-		assert.Equal(t, http.StatusOK, w.Code)
-
-		var response RunningResponse
-
-		// Check if this is a valid JSON object.
-		assert.NoError(t, json.Unmarshal(w.Body.Bytes(), &response))
-
-		// We should have an empty running array here.
-		assert.Empty(t, response.Running, "expected no running models")
-	})
-
-	t.Run("single model loaded", func(t *testing.T) {
-		// Load just a model.
-		reqBody := `{"model":"model1"}`
-		req := httptest.NewRequest("POST", "/v1/chat/completions", bytes.NewBufferString(reqBody))
-		w := httptest.NewRecorder()
-		proxy.ServeHTTP(w, req)
-		assert.Equal(t, http.StatusOK, w.Code)
-
-		// Simulate browser call for the `/running` endpoint.
-		req = httptest.NewRequest("GET", "/running", nil)
-		w = httptest.NewRecorder()
-		proxy.ServeHTTP(w, req)
-
-		var response RunningResponse
-		assert.NoError(t, json.Unmarshal(w.Body.Bytes(), &response))
-
-		// Check if we have a single array element.
-		assert.Len(t, response.Running, 1)
-
-		// Is this the right model?
-		assert.Equal(t, "model1", response.Running[0].Model)
-
-		// Is the model loaded?
-		assert.Equal(t, "ready", response.Running[0].State)
-	})
-<<<<<<< HEAD
-
-	t.Run("multiple models via profile", func(t *testing.T) {
-		// Load more than one model.
-		for _, model := range []string{"model1", "model2"} {
-			profileModel := ProcessKeyName("test", model)
-			reqBody := fmt.Sprintf(`{"model":"%s"}`, profileModel)
-			req := httptest.NewRequest("POST", "/v1/chat/completions", bytes.NewBufferString(reqBody))
-			w := httptest.NewRecorder()
-			proxy.ServeHTTP(w, req)
-			assert.Equal(t, http.StatusOK, w.Code)
-		}
-
-		// Simulate the browser call.
-		req := httptest.NewRequest("GET", "/running", nil)
-		w := httptest.NewRecorder()
-		proxy.ServeHTTP(w, req)
-
-		var response RunningResponse
-
-		// The JSON response must be valid.
-		assert.NoError(t, json.Unmarshal(w.Body.Bytes(), &response))
-
-		// The response should contain 2 models.
-		assert.Len(t, response.Running, 2)
-
-		expectedModels := map[string]struct{}{
-			"model1": {},
-			"model2": {},
-		}
-
-		// Iterate through the models and check their states as well.
-		for _, entry := range response.Running {
-			_, exists := expectedModels[entry.Model]
-			assert.True(t, exists, "unexpected model %s", entry.Model)
-			assert.Equal(t, "ready", entry.State)
-			delete(expectedModels, entry.Model)
-		}
-
-		// Since we deleted each model while testing for its validity we should have no more models in the response.
-		assert.Empty(t, expectedModels, "unexpected additional models in response")
-	})
-=======
->>>>>>> 448ccae9
-}
-
-func TestProxyManager_AudioTranscriptionHandler(t *testing.T) {
-	config := AddDefaultGroupToConfig(Config{
-		HealthCheckTimeout: 15,
-		Models: map[string]ModelConfig{
-			"TheExpectedModel": getTestSimpleResponderConfig("TheExpectedModel"),
-		},
-		LogLevel: "error",
-	})
-
-	proxy := New(config)
-	defer proxy.StopProcesses()
-
-<<<<<<< HEAD
-	testCases := []struct {
-		name        string
-		modelInput  string
-		expectModel string
-	}{
-		{
-			name:        "With Profile Prefix",
-			modelInput:  "test:TheExpectedModel",
-			expectModel: "TheExpectedModel", // Profile prefix should be stripped
-		},
-		{
-			name:        "Without Profile Prefix",
-			modelInput:  "TheExpectedModel",
-			expectModel: "TheExpectedModel", // Should remain the same
-		},
-	}
-
-	for _, tc := range testCases {
-		t.Run(tc.name, func(t *testing.T) {
-			// Create a buffer with multipart form data
-			var b bytes.Buffer
-			w := multipart.NewWriter(&b)
-
-			// Add the model field
-			fw, err := w.CreateFormField("model")
-			assert.NoError(t, err)
-			_, err = fw.Write([]byte(tc.modelInput))
-			assert.NoError(t, err)
-
-			// Add a file field
-			fw, err = w.CreateFormFile("file", "test.mp3")
-			assert.NoError(t, err)
-			// Generate random content length between 10 and 20
-			contentLength := rand.Intn(11) + 10 // 10 to 20
-			content := make([]byte, contentLength)
-			_, err = fw.Write(content)
-			assert.NoError(t, err)
-			w.Close()
-
-			// Create the request with the multipart form data
-			req := httptest.NewRequest("POST", "/v1/audio/transcriptions", &b)
-			req.Header.Set("Content-Type", w.FormDataContentType())
-			rec := httptest.NewRecorder()
-			proxy.ServeHTTP(rec, req)
-
-			// Verify the response
-			assert.Equal(t, http.StatusOK, rec.Code)
-			var response map[string]string
-			err = json.Unmarshal(rec.Body.Bytes(), &response)
-			assert.NoError(t, err)
-			assert.Equal(t, tc.expectModel, response["model"])
-			assert.Equal(t, response["text"], fmt.Sprintf("The length of the file is %d bytes", contentLength)) // matches simple-responder
-		})
-	}
-}
-=======
+	})
+
+	proxy := New(config)
+	defer proxy.StopProcesses()
+
 	// Create a buffer with multipart form data
 	var b bytes.Buffer
 	w := multipart.NewWriter(&b)
->>>>>>> 448ccae9
 
 	// Add the model field
 	fw, err := w.CreateFormField("model")
@@ -697,7 +283,7 @@
 	req := httptest.NewRequest("POST", "/v1/audio/transcriptions", &b)
 	req.Header.Set("Content-Type", w.FormDataContentType())
 	rec := httptest.NewRecorder()
-	proxy.HandlerFunc(rec, req)
+	proxy.ServeHTTP(rec, req)
 
 	// Verify the response
 	assert.Equal(t, http.StatusOK, rec.Code)
@@ -708,109 +294,133 @@
 	assert.Equal(t, response["text"], fmt.Sprintf("The length of the file is %d bytes", contentLength)) // matches simple-responder
 }
 
-// Test useModelName in configuration sends overrides what is sent to upstream
-func TestProxyManager_UseModelName(t *testing.T) {
-	upstreamModelName := "upstreamModel"
-
-	modelConfig := getTestSimpleResponderConfig(upstreamModelName)
-	modelConfig.UseModelName = upstreamModelName
-
-	config := AddDefaultGroupToConfig(Config{
-		HealthCheckTimeout: 15,
-		Models: map[string]ModelConfig{
-			"model1": modelConfig,
-		},
-		LogLevel: "error",
-	})
-
-	proxy := New(config)
-	defer proxy.StopProcesses()
-
-	requestedModel := "model1"
-
-<<<<<<< HEAD
-			proxy.ServeHTTP(w, req)
-			assert.Equal(t, http.StatusOK, w.Code)
-			assert.Contains(t, w.Body.String(), upstreamModelName)
-=======
-	t.Run("useModelName over rides requested model: /v1/chat/completions", func(t *testing.T) {
-		reqBody := fmt.Sprintf(`{"model":"%s"}`, requestedModel)
+func TestProxyManager_Shutdown(t *testing.T) {
+	// Test Case 1: Startup failure due to unavailable proxy
+	t.Run("startup failure with unavailable proxy", func(t *testing.T) {
+		// Create configuration with invalid proxy URL
+		modelConfig := getTestSimpleResponderConfigPort("model1", 9991)
+		modelConfig.Proxy = "http://localhost:10001/" // Invalid proxy URL
+
+		config := AddDefaultGroupToConfig(Config{
+			HealthCheckTimeout: 15,
+			Models: map[string]ModelConfig{
+				"model1": modelConfig,
+			},
+			LogLevel: "error",
+		})
+
+		proxy := New(config)
+		defer proxy.Shutdown()
+
+		// Try to start the model
+		reqBody := `{"model":"model1"}`
 		req := httptest.NewRequest("POST", "/v1/chat/completions", bytes.NewBufferString(reqBody))
 		w := httptest.NewRecorder()
->>>>>>> 448ccae9
-
-		proxy.HandlerFunc(w, req)
+		proxy.ServeHTTP(w, req)
+
+		assert.Equal(t, http.StatusBadGateway, w.Code)
+		assert.Contains(t, w.Body.String(), "unable to start process: upstream command exited unexpectedly: exit status 1")
+
+		// Verify process is tracked but in failed state
+		processGroup := proxy.findGroupByModelName("model1")
+		assert.NotNil(t, processGroup)
+		process := processGroup.processes["model1"]
+		assert.Equal(t, StateFailed, process.CurrentState())
+	})
+}
+
+func TestProxyManager_Unload(t *testing.T) {
+	config := AddDefaultGroupToConfig(Config{
+		HealthCheckTimeout: 15,
+		Models: map[string]ModelConfig{
+			"model1": getTestSimpleResponderConfig("model1"),
+		},
+		LogLevel: "error",
+	})
+
+	proxy := New(config)
+	reqBody := fmt.Sprintf(`{"model":"%s"}`, "model1")
+	req := httptest.NewRequest("POST", "/v1/chat/completions", bytes.NewBufferString(reqBody))
+	w := httptest.NewRecorder()
+	proxy.ServeHTTP(w, req)
+
+	assert.Equal(t, proxy.processGroups[DEFAULT_GROUP_ID].processes["model1"].CurrentState(), StateReady)
+	req = httptest.NewRequest("GET", "/unload", nil)
+	w = httptest.NewRecorder()
+	proxy.ServeHTTP(w, req)
+	assert.Equal(t, http.StatusOK, w.Code)
+	assert.Equal(t, w.Body.String(), "OK")
+
+	// give it a bit of time to stop
+	<-time.After(time.Millisecond * 250)
+	assert.Equal(t, proxy.processGroups[DEFAULT_GROUP_ID].processes["model1"].CurrentState(), StateStopped)
+}
+
+// Test issue #61 `Listing the current list of models and the loaded model.`
+func TestProxyManager_RunningEndpoint(t *testing.T) {
+	// Shared configuration
+	config := AddDefaultGroupToConfig(Config{
+		HealthCheckTimeout: 15,
+		Models: map[string]ModelConfig{
+			"model1": getTestSimpleResponderConfig("model1"),
+			"model2": getTestSimpleResponderConfig("model2"),
+		},
+		LogLevel: "debug",
+	})
+
+	// Define a helper struct to parse the JSON response.
+	type RunningResponse struct {
+		Running []struct {
+			Model string `json:"model"`
+			State string `json:"state"`
+		} `json:"running"`
+	}
+
+	// Create proxy once for all tests
+	proxy := New(config)
+	defer proxy.StopProcesses()
+
+	t.Run("no models loaded", func(t *testing.T) {
+		req := httptest.NewRequest("GET", "/running", nil)
+		w := httptest.NewRecorder()
+		proxy.ServeHTTP(w, req)
+
 		assert.Equal(t, http.StatusOK, w.Code)
-		assert.Contains(t, w.Body.String(), upstreamModelName)
-	})
-
-<<<<<<< HEAD
-	for _, tt := range tests {
-		t.Run(tt.description+": /v1/audio/transcriptions", func(t *testing.T) {
-			// Create a buffer with multipart form data
-			var b bytes.Buffer
-			w := multipart.NewWriter(&b)
-
-			// Add the model field
-			fw, err := w.CreateFormField("model")
-			assert.NoError(t, err)
-			_, err = fw.Write([]byte(tt.requestedModel))
-			assert.NoError(t, err)
-
-			// Add a file field
-			fw, err = w.CreateFormFile("file", "test.mp3")
-			assert.NoError(t, err)
-			_, err = fw.Write([]byte("test"))
-			assert.NoError(t, err)
-			w.Close()
-
-			// Create the request with the multipart form data
-			req := httptest.NewRequest("POST", "/v1/audio/transcriptions", &b)
-			req.Header.Set("Content-Type", w.FormDataContentType())
-			rec := httptest.NewRecorder()
-			proxy.ServeHTTP(rec, req)
-
-			// Verify the response
-			assert.Equal(t, http.StatusOK, rec.Code)
-			var response map[string]string
-			err = json.Unmarshal(rec.Body.Bytes(), &response)
-			assert.NoError(t, err)
-			assert.Equal(t, upstreamModelName, response["model"])
-		})
-	}
-=======
-	t.Run("useModelName over rides requested model: /v1/audio/transcriptions", func(t *testing.T) {
-		// Create a buffer with multipart form data
-		var b bytes.Buffer
-		w := multipart.NewWriter(&b)
-
-		// Add the model field
-		fw, err := w.CreateFormField("model")
-		assert.NoError(t, err)
-		_, err = fw.Write([]byte(requestedModel))
-		assert.NoError(t, err)
-
-		// Add a file field
-		fw, err = w.CreateFormFile("file", "test.mp3")
-		assert.NoError(t, err)
-		_, err = fw.Write([]byte("test"))
-		assert.NoError(t, err)
-		w.Close()
-
-		// Create the request with the multipart form data
-		req := httptest.NewRequest("POST", "/v1/audio/transcriptions", &b)
-		req.Header.Set("Content-Type", w.FormDataContentType())
-		rec := httptest.NewRecorder()
-		proxy.HandlerFunc(rec, req)
-
-		// Verify the response
-		assert.Equal(t, http.StatusOK, rec.Code)
-		var response map[string]string
-		err = json.Unmarshal(rec.Body.Bytes(), &response)
-		assert.NoError(t, err)
-		assert.Equal(t, upstreamModelName, response["model"])
-	})
->>>>>>> 448ccae9
+
+		var response RunningResponse
+
+		// Check if this is a valid JSON object.
+		assert.NoError(t, json.Unmarshal(w.Body.Bytes(), &response))
+
+		// We should have an empty running array here.
+		assert.Empty(t, response.Running, "expected no running models")
+	})
+
+	t.Run("single model loaded", func(t *testing.T) {
+		// Load just a model.
+		reqBody := `{"model":"model1"}`
+		req := httptest.NewRequest("POST", "/v1/chat/completions", bytes.NewBufferString(reqBody))
+		w := httptest.NewRecorder()
+		proxy.ServeHTTP(w, req)
+		assert.Equal(t, http.StatusOK, w.Code)
+
+		// Simulate browser call for the `/running` endpoint.
+		req = httptest.NewRequest("GET", "/running", nil)
+		w = httptest.NewRecorder()
+		proxy.ServeHTTP(w, req)
+
+		var response RunningResponse
+		assert.NoError(t, json.Unmarshal(w.Body.Bytes(), &response))
+
+		// Check if we have a single array element.
+		assert.Len(t, response.Running, 1)
+
+		// Is this the right model?
+		assert.Equal(t, "model1", response.Running[0].Model)
+
+		// Is the model loaded?
+		assert.Equal(t, "ready", response.Running[0].State)
+	})
 }
 
 func TestProxyManager_CORSOptionsHandler(t *testing.T) {
@@ -881,6 +491,69 @@
 	}
 }
 
+// Test useModelName in configuration sends overrides what is sent to upstream
+func TestProxyManager_UseModelName(t *testing.T) {
+	upstreamModelName := "upstreamModel"
+
+	modelConfig := getTestSimpleResponderConfig(upstreamModelName)
+	modelConfig.UseModelName = upstreamModelName
+
+	config := AddDefaultGroupToConfig(Config{
+		HealthCheckTimeout: 15,
+		Models: map[string]ModelConfig{
+			"model1": modelConfig,
+		},
+		LogLevel: "error",
+	})
+
+	proxy := New(config)
+	defer proxy.StopProcesses()
+
+	requestedModel := "model1"
+
+	t.Run("useModelName over rides requested model: /v1/chat/completions", func(t *testing.T) {
+		reqBody := fmt.Sprintf(`{"model":"%s"}`, requestedModel)
+		req := httptest.NewRequest("POST", "/v1/chat/completions", bytes.NewBufferString(reqBody))
+		w := httptest.NewRecorder()
+
+		proxy.ServeHTTP(w, req)
+		assert.Equal(t, http.StatusOK, w.Code)
+		assert.Contains(t, w.Body.String(), upstreamModelName)
+	})
+
+	t.Run("useModelName over rides requested model: /v1/audio/transcriptions", func(t *testing.T) {
+		// Create a buffer with multipart form data
+		var b bytes.Buffer
+		w := multipart.NewWriter(&b)
+
+		// Add the model field
+		fw, err := w.CreateFormField("model")
+		assert.NoError(t, err)
+		_, err = fw.Write([]byte(requestedModel))
+		assert.NoError(t, err)
+
+		// Add a file field
+		fw, err = w.CreateFormFile("file", "test.mp3")
+		assert.NoError(t, err)
+		_, err = fw.Write([]byte("test"))
+		assert.NoError(t, err)
+		w.Close()
+
+		// Create the request with the multipart form data
+		req := httptest.NewRequest("POST", "/v1/audio/transcriptions", &b)
+		req.Header.Set("Content-Type", w.FormDataContentType())
+		rec := httptest.NewRecorder()
+		proxy.ServeHTTP(rec, req)
+
+		// Verify the response
+		assert.Equal(t, http.StatusOK, rec.Code)
+		var response map[string]string
+		err = json.Unmarshal(rec.Body.Bytes(), &response)
+		assert.NoError(t, err)
+		assert.Equal(t, upstreamModelName, response["model"])
+	})
+}
+
 func TestProxyManager_Upstream(t *testing.T) {
 	config := AddDefaultGroupToConfig(Config{
 		HealthCheckTimeout: 15,
@@ -894,7 +567,7 @@
 	defer proxy.StopProcesses()
 	req := httptest.NewRequest("GET", "/upstream/model1/test", nil)
 	rec := httptest.NewRecorder()
-	proxy.HandlerFunc(rec, req)
+	proxy.ServeHTTP(rec, req)
 	assert.Equal(t, http.StatusOK, rec.Code)
 	assert.Equal(t, "model1", rec.Body.String())
 }