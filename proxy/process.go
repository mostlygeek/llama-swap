package proxy

import (
	"bufio"
	"context"
	"errors"
	"fmt"
	"io"
	"net/http"
	"net/url"
	"os/exec"
	"strconv"
	"strings"
	"sync"
	"syscall"
	"time"

	"github.com/mostlygeek/llama-swap/event"
)

type ProcessState string

const (
	StateStopped  ProcessState = ProcessState("stopped")
	StateStarting ProcessState = ProcessState("starting")
	StateReady    ProcessState = ProcessState("ready")
	StateStopping ProcessState = ProcessState("stopping")

	// process is shutdown and will not be restarted
	StateShutdown ProcessState = ProcessState("shutdown")
)

type StopStrategy int

const (
	StopImmediately StopStrategy = iota
	StopWaitForInflightRequest
)

type Process struct {
	ID     string
	config ModelConfig
	cmd    *exec.Cmd

	// PR #155 called to cancel the upstream process
	cancelUpstream context.CancelFunc

	// closed when command exits
	cmdWaitChan chan struct{}

	processLogger *LogMonitor
	proxyLogger   *LogMonitor
	metricsParser *MetricsParser

	healthCheckTimeout      int
	healthCheckLoopInterval time.Duration

	lastRequestHandled time.Time

	stateMutex sync.RWMutex
	state      ProcessState

	inFlightRequests sync.WaitGroup

	// used to block on multiple start() calls
	waitStarting sync.WaitGroup

	// for managing concurrency limits
	concurrencyLimitSemaphore chan struct{}

	// used for testing to override the default value
	gracefulStopTimeout time.Duration

	// track the number of failed starts
	failedStartCount int

	// for managing log event subscriptions
	logDataCancel context.CancelFunc
}

func NewProcess(ID string, healthCheckTimeout int, config ModelConfig, processLogger *LogMonitor, proxyLogger *LogMonitor, metricsParser *MetricsParser) *Process {
	concurrentLimit := 10
	if config.ConcurrencyLimit > 0 {
		concurrentLimit = config.ConcurrencyLimit
	}

	return &Process{
		ID:                      ID,
		config:                  config,
		cmd:                     nil,
		cancelUpstream:          nil,
		processLogger:           processLogger,
		proxyLogger:             proxyLogger,
		metricsParser:           metricsParser,
		healthCheckTimeout:      healthCheckTimeout,
		healthCheckLoopInterval: 5 * time.Second, /* default, can not be set by user - used for testing */
		state:                   StateStopped,

		// concurrency limit
		concurrencyLimitSemaphore: make(chan struct{}, concurrentLimit),

		// To be removed when migration over exec.CommandContext is complete
		// stop timeout
		gracefulStopTimeout: 10 * time.Second,
		cmdWaitChan:         make(chan struct{}),
	}
}

// LogMonitor returns the log monitor associated with the process.
func (p *Process) LogMonitor() *LogMonitor {
	return p.processLogger
}

// custom error types for swapping state
var (
	ErrExpectedStateMismatch  = errors.New("expected state mismatch")
	ErrInvalidStateTransition = errors.New("invalid state transition")
)

// swapState performs a compare and swap of the state atomically. It returns the current state
// and an error if the swap failed.
func (p *Process) swapState(expectedState, newState ProcessState) (ProcessState, error) {
	p.stateMutex.Lock()
	defer p.stateMutex.Unlock()

	if p.state != expectedState {
		p.proxyLogger.Warnf("<%s> swapState() Unexpected current state %s, expected %s", p.ID, p.state, expectedState)
		return p.state, ErrExpectedStateMismatch
	}

	if !isValidTransition(p.state, newState) {
		p.proxyLogger.Warnf("<%s> swapState() Invalid state transition from %s to %s", p.ID, p.state, newState)
		return p.state, ErrInvalidStateTransition
	}

	p.state = newState
	p.proxyLogger.Debugf("<%s> swapState() State transitioned from %s to %s", p.ID, expectedState, newState)
	event.Emit(ProcessStateChangeEvent{ProcessName: p.ID, NewState: newState, OldState: expectedState})
	return p.state, nil
}

// Helper function to encapsulate transition rules
func isValidTransition(from, to ProcessState) bool {
	switch from {
	case StateStopped:
		return to == StateStarting
	case StateStarting:
		return to == StateReady || to == StateStopping || to == StateStopped
	case StateReady:
		return to == StateStopping
	case StateStopping:
		return to == StateStopped || to == StateShutdown
	case StateShutdown:
		return false // No transitions allowed from these states
	}
	return false
}

func (p *Process) CurrentState() ProcessState {
	p.stateMutex.RLock()
	defer p.stateMutex.RUnlock()
	return p.state
}

// start starts the upstream command, checks the health endpoint, and sets the state to Ready
// it is a private method because starting is automatic but stopping can be called
// at any time.
func (p *Process) start() error {

	if p.config.Proxy == "" {
		return fmt.Errorf("can not start(), upstream proxy missing")
	}

	args, err := p.config.SanitizedCommand()
	if err != nil {
		return fmt.Errorf("unable to get sanitized command: %v", err)
	}

	if curState, err := p.swapState(StateStopped, StateStarting); err != nil {
		if err == ErrExpectedStateMismatch {
			// already starting, just wait for it to complete and expect
			// it to be be in the Ready start after. If not, return an error
			if curState == StateStarting {
				p.waitStarting.Wait()
				if state := p.CurrentState(); state == StateReady {
					return nil
				} else {
					return fmt.Errorf("process was already starting but wound up in state %v", state)
				}
			} else {
				return fmt.Errorf("processes was in state %v when start() was called", curState)
			}
		} else {
			return fmt.Errorf("failed to set Process state to starting: current state: %v, error: %v", curState, err)
		}
	}

	p.waitStarting.Add(1)
	defer p.waitStarting.Done()
	cmdContext, ctxCancelUpstream := context.WithCancel(context.Background())

	p.cmd = exec.CommandContext(cmdContext, args[0], args[1:]...)
	p.cmd.Stdout = p.processLogger
	p.cmd.Stderr = p.processLogger
	p.cmd.Env = append(p.cmd.Environ(), p.config.Env...)
	p.cmd.Cancel = p.cmdStopUpstreamProcess
	p.cmd.WaitDelay = p.gracefulStopTimeout
	p.cancelUpstream = ctxCancelUpstream
	p.cmdWaitChan = make(chan struct{})

	if p.metricsParser != nil && p.metricsParser.useServerResponse {
<<<<<<< HEAD
=======
		// Subscribe to log events from processLogger
>>>>>>> 6d7bca36
		reader, writer := io.Pipe()
		scanner := bufio.NewScanner(reader)

		// Subscribe to log events
		cancelFunc := p.processLogger.OnLogData(func(data []byte) {
<<<<<<< HEAD
			_, _ = writer.Write(data)
=======
			writer.Write(data)
>>>>>>> 6d7bca36
		})

		// Process lines in a separate goroutine
		go func() {
			defer reader.Close()
			for scanner.Scan() {
				line := scanner.Text()
				if line != "" {
					p.metricsParser.ParseLogLine(line, p.ID)
				}
			}
		}()
<<<<<<< HEAD

		// Store both cancel function and writer for cleanup
		p.logDataCancel = func() {
			cancelFunc()
			writer.Close()
		}
=======

		// Store both cancel function and writer for cleanup
		p.logDataCancel = func() {
			cancelFunc()
			writer.Close()
		}

>>>>>>> 6d7bca36
	}

	p.failedStartCount++ // this will be reset to zero when the process has successfully started

	p.proxyLogger.Debugf("<%s> Executing start command: %s, env: %s", p.ID, strings.Join(args, " "), strings.Join(p.config.Env, ", "))
	err = p.cmd.Start()

	// Set process state to failed
	if err != nil {
		if curState, swapErr := p.swapState(StateStarting, StateStopped); swapErr != nil {
			p.state = StateStopped // force it into a stopped state
			return fmt.Errorf(
				"failed to start command '%s' and state swap failed. command error: %v, current state: %v, state swap error: %v",
				strings.Join(args, " "), err, curState, swapErr,
			)
		}
		return fmt.Errorf("start() failed for command '%s': %v", strings.Join(args, " "), err)
	}

	// Capture the exit error for later signalling
	go p.waitForCmd()

	// One of three things can happen at this stage:
	// 1. The command exits unexpectedly
	// 2. The health check fails
	// 3. The health check passes
	//
	// only in the third case will the process be considered Ready to accept
	<-time.After(250 * time.Millisecond) // give process a bit of time to start

	checkStartTime := time.Now()
	maxDuration := time.Second * time.Duration(p.healthCheckTimeout)
	checkEndpoint := strings.TrimSpace(p.config.CheckEndpoint)

	// a "none" means don't check for health ... I could have picked a better word :facepalm:
	if checkEndpoint != "none" {
		proxyTo := p.config.Proxy
		healthURL, err := url.JoinPath(proxyTo, checkEndpoint)
		if err != nil {
			return fmt.Errorf("failed to create health check URL proxy=%s and checkEndpoint=%s", proxyTo, checkEndpoint)
		}

		// Ready Check loop
		for {
			currentState := p.CurrentState()
			if currentState != StateStarting {
				if currentState == StateStopped {
					return fmt.Errorf("upstream command exited prematurely but successfully")
				}
				return errors.New("health check interrupted due to shutdown")
			}

			if time.Since(checkStartTime) > maxDuration {
				p.stopCommand()
				return fmt.Errorf("health check timed out after %vs", maxDuration.Seconds())
			}

			if err := p.checkHealthEndpoint(healthURL); err == nil {
				p.proxyLogger.Infof("<%s> Health check passed on %s", p.ID, healthURL)
				break
			} else {
				if strings.Contains(err.Error(), "connection refused") {
					ttl := time.Until(checkStartTime.Add(maxDuration))
					p.proxyLogger.Debugf("<%s> Connection refused on %s, giving up in %.0fs (normal during startup)", p.ID, healthURL, ttl.Seconds())
				} else {
					p.proxyLogger.Debugf("<%s> Health check error on %s, %v (normal during startup)", p.ID, healthURL, err)
				}
			}
			<-time.After(p.healthCheckLoopInterval)
		}
	}

	if p.config.UnloadAfter > 0 {
		// start a goroutine to check every second if
		// the process should be stopped
		go func() {
			maxDuration := time.Duration(p.config.UnloadAfter) * time.Second

			for range time.Tick(time.Second) {
				if p.CurrentState() != StateReady {
					return
				}

				// wait for all inflight requests to complete and ticker
				p.inFlightRequests.Wait()

				if time.Since(p.lastRequestHandled) > maxDuration {
					p.proxyLogger.Infof("<%s> Unloading model, TTL of %ds reached", p.ID, p.config.UnloadAfter)
					p.Stop()
					return
				}
			}
		}()
	}

	if curState, err := p.swapState(StateStarting, StateReady); err != nil {
		return fmt.Errorf("failed to set Process state to ready: current state: %v, error: %v", curState, err)
	} else {
		p.failedStartCount = 0
		return nil
	}
}

// Stop will wait for inflight requests to complete before stopping the process.
func (p *Process) Stop() {
	if !isValidTransition(p.CurrentState(), StateStopping) {
		return
	}

	// wait for any inflight requests before proceeding
	p.proxyLogger.Debugf("<%s> Stop(): Waiting for inflight requests to complete", p.ID)
	p.inFlightRequests.Wait()
	p.StopImmediately()
}

// StopImmediately will transition the process to the stopping state and stop the process with a SIGTERM.
// If the process does not stop within the specified timeout, it will be forcefully stopped with a SIGKILL.
func (p *Process) StopImmediately() {
	if !isValidTransition(p.CurrentState(), StateStopping) {
		return
	}

	p.proxyLogger.Debugf("<%s> Stopping process, current state: %s", p.ID, p.CurrentState())
	if curState, err := p.swapState(StateReady, StateStopping); err != nil {
		p.proxyLogger.Infof("<%s> Stop() Ready -> StateStopping err: %v, current state: %v", p.ID, err, curState)
		return
	}

	p.stopCommand()
}

// Shutdown is called when llama-swap is shutting down. It will give a little bit
// of time for any inflight requests to complete before shutting down. If the Process
// is in the state of starting, it will cancel it and shut it down. Once a process is in
// the StateShutdown state, it can not be started again.
func (p *Process) Shutdown() {
	if !isValidTransition(p.CurrentState(), StateStopping) {
		return
	}

	p.stopCommand()
	// just force it to this state since there is no recovery from shutdown
	p.state = StateShutdown
}

// stopCommand will send a SIGTERM to the process and wait for it to exit.
// If it does not exit within 5 seconds, it will send a SIGKILL.
func (p *Process) stopCommand() {
	stopStartTime := time.Now()
	defer func() {
		p.proxyLogger.Debugf("<%s> stopCommand took %v", p.ID, time.Since(stopStartTime))
	}()

	// Clean up log subscription if it exists
	if p.logDataCancel != nil {
		p.logDataCancel()
		p.logDataCancel = nil
	}

	if p.cancelUpstream == nil {
		p.proxyLogger.Errorf("<%s> stopCommand has a nil p.cancelUpstream()", p.ID)
		return
	}

	p.cancelUpstream()
	<-p.cmdWaitChan
}

func (p *Process) checkHealthEndpoint(healthURL string) error {
	client := &http.Client{
		Timeout: 500 * time.Millisecond,
	}

	req, err := http.NewRequest("GET", healthURL, nil)
	if err != nil {
		return err
	}

	resp, err := client.Do(req)
	if err != nil {
		return err
	}
	defer resp.Body.Close()

	// got a response but it was not an OK
	if resp.StatusCode != http.StatusOK {
		return fmt.Errorf("status code: %d", resp.StatusCode)
	}

	return nil
}

func (p *Process) ProxyRequest(w http.ResponseWriter, r *http.Request) {
	requestBeginTime := time.Now()
	var startDuration time.Duration

	// prevent new requests from being made while stopping or irrecoverable
	currentState := p.CurrentState()
	if currentState == StateShutdown || currentState == StateStopping {
		http.Error(w, fmt.Sprintf("Process can not ProxyRequest, state is %s", currentState), http.StatusServiceUnavailable)
		return
	}

	select {
	case p.concurrencyLimitSemaphore <- struct{}{}:
		defer func() { <-p.concurrencyLimitSemaphore }()
	default:
		http.Error(w, "Too many requests", http.StatusTooManyRequests)
		return
	}

	p.inFlightRequests.Add(1)
	defer func() {
		p.lastRequestHandled = time.Now()
		p.inFlightRequests.Done()
	}()

	// start the process on demand
	if p.CurrentState() != StateReady {
		beginStartTime := time.Now()
		if err := p.start(); err != nil {
			errstr := fmt.Sprintf("unable to start process: %s", err)
			http.Error(w, errstr, http.StatusBadGateway)
			return
		}
		startDuration = time.Since(beginStartTime)
	}

	proxyTo := p.config.Proxy
	client := &http.Client{}
	req, err := http.NewRequestWithContext(r.Context(), r.Method, proxyTo+r.URL.String(), r.Body)
	if err != nil {
		http.Error(w, err.Error(), http.StatusInternalServerError)
		return
	}
	req.Header = r.Header.Clone()

	contentLength, err := strconv.ParseInt(req.Header.Get("content-length"), 10, 64)
	if err == nil {
		req.ContentLength = contentLength
	}

	resp, err := client.Do(req)
	if err != nil {
		http.Error(w, err.Error(), http.StatusBadGateway)
		return
	}
	defer resp.Body.Close()
	for k, vv := range resp.Header {
		for _, v := range vv {
			w.Header().Add(k, v)
		}
	}
	w.WriteHeader(resp.StatusCode)

	// faster than io.Copy when streaming
	buf := make([]byte, 32*1024)
	for {
		n, err := resp.Body.Read(buf)
		if n > 0 {
			if _, writeErr := w.Write(buf[:n]); writeErr != nil {
				return
			}
			if flusher, ok := w.(http.Flusher); ok {
				flusher.Flush()
			}
		}
		if err == io.EOF {
			break
		}
		if err != nil {
			http.Error(w, err.Error(), http.StatusBadGateway)
			return
		}
	}

	totalTime := time.Since(requestBeginTime)
	p.proxyLogger.Debugf("<%s> request %s - start: %v, total: %v",
		p.ID, r.RequestURI, startDuration, totalTime)
}

// waitForCmd waits for the command to exit and handles exit conditions depending on current state
func (p *Process) waitForCmd() {
	exitErr := p.cmd.Wait()
	p.proxyLogger.Debugf("<%s> cmd.Wait() returned error: %v", p.ID, exitErr)

	if exitErr != nil {
		if errno, ok := exitErr.(syscall.Errno); ok {
			p.proxyLogger.Errorf("<%s> errno >> %v", p.ID, errno)
		} else if exitError, ok := exitErr.(*exec.ExitError); ok {
			if strings.Contains(exitError.String(), "signal: terminated") {
				p.proxyLogger.Debugf("<%s> Process stopped OK", p.ID)
			} else if strings.Contains(exitError.String(), "signal: interrupt") {
				p.proxyLogger.Debugf("<%s> Process interrupted OK", p.ID)
			} else {
				p.proxyLogger.Warnf("<%s> ExitError >> %v, exit code: %d", p.ID, exitError, exitError.ExitCode())
			}
		} else {
			if exitErr.Error() != "context canceled" /* this is normal */ {
				p.proxyLogger.Errorf("<%s> Process exited >> %v", p.ID, exitErr)
			}
		}
	}

	currentState := p.CurrentState()
	switch currentState {
	case StateStopping:
		if curState, err := p.swapState(StateStopping, StateStopped); err != nil {
			p.proxyLogger.Errorf("<%s> Process exited but could not swap to StateStopped. curState=%s, err: %v", p.ID, curState, err)
			p.state = StateStopped
		}
	default:
		p.proxyLogger.Infof("<%s> process exited but not StateStopping, current state: %s", p.ID, currentState)
		p.state = StateStopped // force it to be in this state
	}
	close(p.cmdWaitChan)
}

// cmdStopUpstreamProcess attemps to stop the upstream process gracefully
func (p *Process) cmdStopUpstreamProcess() error {
	p.processLogger.Debugf("<%s> cmdStopUpstreamProcess() initiating graceful stop of upstream process", p.ID)

	// this should never happen ...
	if p.cmd == nil || p.cmd.Process == nil {
		p.proxyLogger.Debugf("<%s> cmd or cmd.Process is nil (normal during config reload)", p.ID)
		return fmt.Errorf("<%s> process is nil or cmd is nil, skipping graceful stop", p.ID)
	}

	if p.config.CmdStop != "" {
		// replace ${PID} with the pid of the process
		stopArgs, err := SanitizeCommand(strings.ReplaceAll(p.config.CmdStop, "${PID}", fmt.Sprintf("%d", p.cmd.Process.Pid)))
		if err != nil {
			p.proxyLogger.Errorf("<%s> Failed to sanitize stop command: %v", p.ID, err)
			return err
		}

		p.proxyLogger.Debugf("<%s> Executing stop command: %s", p.ID, strings.Join(stopArgs, " "))

		stopCmd := exec.Command(stopArgs[0], stopArgs[1:]...)
		stopCmd.Stdout = p.processLogger
		stopCmd.Stderr = p.processLogger
		stopCmd.Env = p.cmd.Env

		if err := stopCmd.Run(); err != nil {
			p.proxyLogger.Errorf("<%s> Failed to exec stop command: %v", p.ID, err)
			return err
		}
	} else {
		if err := p.cmd.Process.Signal(syscall.SIGTERM); err != nil {
			p.proxyLogger.Errorf("<%s> Failed to send SIGTERM to process: %v", p.ID, err)
			return err
		}
	}

	return nil
}<|MERGE_RESOLUTION|>--- conflicted
+++ resolved
@@ -209,20 +209,13 @@
 	p.cmdWaitChan = make(chan struct{})
 
 	if p.metricsParser != nil && p.metricsParser.useServerResponse {
-<<<<<<< HEAD
-=======
 		// Subscribe to log events from processLogger
->>>>>>> 6d7bca36
 		reader, writer := io.Pipe()
 		scanner := bufio.NewScanner(reader)
 
 		// Subscribe to log events
 		cancelFunc := p.processLogger.OnLogData(func(data []byte) {
-<<<<<<< HEAD
-			_, _ = writer.Write(data)
-=======
 			writer.Write(data)
->>>>>>> 6d7bca36
 		})
 
 		// Process lines in a separate goroutine
@@ -235,22 +228,12 @@
 				}
 			}
 		}()
-<<<<<<< HEAD
-
-		// Store both cancel function and writer for cleanup
+
+		// Run both cancel function and writer for cleanup
 		p.logDataCancel = func() {
 			cancelFunc()
 			writer.Close()
 		}
-=======
-
-		// Store both cancel function and writer for cleanup
-		p.logDataCancel = func() {
-			cancelFunc()
-			writer.Close()
-		}
-
->>>>>>> 6d7bca36
 	}
 
 	p.failedStartCount++ // this will be reset to zero when the process has successfully started
